#include <getopt.h>
#include <libgen.h>
#include <pthread.h>
#include <stdarg.h>
#include <sys/time.h>
#include <time.h>
#include <signal.h>
#include <execinfo.h>
#include <sys/stat.h>
#include <sstream>
#include <string>
#include <fstream>
#include <iostream>

#include "mariadb_func.h"
#include "maxadmin_operations.h"
#include "sql_t1.h"
#include "testconnections.h"
#include "labels_table.h"

namespace maxscale
{
static bool start = true;
static bool check_nodes = true;
static bool manual_debug = false;
static std::string required_repl_version;
static std::string required_galera_version;
static bool multiple_maxscales = false;
}

static void signal_set(int sig, void (*handler)(int))
{
    struct sigaction sigact = {};
    sigact.sa_handler = handler;

    do
    {
        errno = 0;
        sigaction(sig, &sigact, NULL);
    }
    while (errno == EINTR);
}

void sigfatal_handler(int i)
{
    void *addrs[128];
    int count = backtrace(addrs, 128);
    backtrace_symbols_fd(addrs, count, STDERR_FILENO);
    signal_set(i, SIG_DFL);
    raise(i);
}

void TestConnections::check_nodes(bool value)
{
    maxscale::check_nodes = value;
}

void TestConnections::skip_maxscale_start(bool value)
{
    maxscale::start = !value;
}

void TestConnections::multiple_maxscales(bool value)
{
    maxscale::multiple_maxscales = value;
}

void TestConnections::require_repl_version(const char *version)
{
    maxscale::required_repl_version = version;
}

void TestConnections::require_galera_version(const char *version)
{
    maxscale::required_galera_version = version;
}

TestConnections::TestConnections(int argc, char *argv[]):
    enable_timeouts(true),
    global_result(0),
    use_snapshots(false),
    no_backend_log_copy(false),
    no_maxscale_log_copy(false),
    verbose(false),
    smoke(true),
    binlog_cmd_option(0),
    ssl(false),
    backend_ssl(false),
    binlog_master_gtid(false),
    binlog_slave_gtid(false),
    no_repl(false),
    no_galera(false),
    no_vm_revert(true),
    threads(4),
    use_ipv6(false),
    use_valgrind(false)
{
    signal_set(SIGSEGV, sigfatal_handler);
    signal_set(SIGABRT, sigfatal_handler);
    signal_set(SIGFPE, sigfatal_handler);
    signal_set(SIGILL, sigfatal_handler);
#ifdef SIGBUS
    signal_set(SIGBUS, sigfatal_handler);
#endif
    gettimeofday(&start_time, NULL);

    read_env();

    /*
    char * gal_env = getenv("galera_000_network");
    if ((gal_env == NULL) || (strcmp(gal_env, "") == 0 ))
    {
        no_galera = true;
        tprintf("Galera backend variables are not defined, Galera won't be used\n");
    }
    */

    bool maxscale_init = true;

    static struct option long_options[] =
    {

        {"help",              no_argument, 0, 'h'},
        {"verbose",           no_argument, 0, 'v'},
        {"silent",            no_argument, 0, 'n'},
        {"quiet",             no_argument, 0, 'q'},
        {"no-maxscale-start", no_argument, 0, 's'},
        {"no-maxscale-init",  no_argument, 0, 'i'},
        {"no-nodes-check",    no_argument, 0, 'r'},
        {"restart-galera",    no_argument, 0, 'g'},
        {"no-timeouts",       no_argument, 0, 'z'},
        {"no-galera",         no_argument, 0, 'y'},
        {"local-maxscale",    no_argument, 0, 'l'},
        {0, 0, 0, 0}
    };

    int c;
    int option_index = 0;
    bool restart_galera = false;

    while ((c = getopt_long(argc, argv, "hvnqsirgzyl", long_options, &option_index)) != -1)
    {
        switch (c)
        {
        case 'v':
            verbose = true;
            break;

        case 'n':
            verbose = false;
            break;

        case 'q':
            freopen("/dev/null", "w", stdout);
            break;

        case 'h':
        {
            printf("Options:\n");

            struct option *o = long_options;

            while (o->name)
            {
                printf("-%c, --%s\n", o->val, o->name);
                ++o;
            }
            exit(0);
        }
        break;

        case 's':
            printf("Maxscale won't be started\n");
            maxscale::start = false;
            maxscale::manual_debug = true;
            break;

        case 'i':
            printf("Maxscale won't be started and Maxscale.cnf won't be uploaded\n");
            maxscale_init = false;
            break;

        case 'r':
            printf("Nodes are not checked before test and are not restarted\n");
            maxscale::check_nodes = false;
            break;

        case 'g':
            printf("Restarting Galera setup\n");
            restart_galera = true;
            break;

        case 'z':
            enable_timeouts = false;
            break;

        case 'y':
            printf("Do not use Galera setup\n");
            no_galera = true;
            break;

        case 'l':
            printf("MaxScale assumed to be running locally; not started and logs not downloaded.\n");
            maxscale_init = false;
            no_maxscale_log_copy = true;
            setenv("maxscale_IP", "127.0.0.1", true);
            setenv("maxscale_network", "127.0.0.1", true);
            setenv("maxscale_private_ip", "127.0.0.1", true);
            break;

        default:
            printf("UNKNOWN OPTION: %c\n", c);
            break;
        }
    }

    if (optind < argc)
    {
        test_name = argv[optind];
    }
    else
    {
        test_name = basename(argv[0]);
    }

    char * labels_string = NULL;
    template_name = get_template_name(test_name, &labels_string);
    tprintf("Lables: %s\n", labels_string);
    labels = strstr(labels_string, "LABELS;");
    tprintf("Lables: %s\n", labels);
    if (!labels)
    {
        labels = (char* ) "LABELS;REPL_BACKEND";
    }

    mdbci_labels = get_mdbci_lables(labels);
    printf("mdbci labels %s\n", mdbci_labels.c_str());

    if (mdbci_labels.find(std::string("repl")) == std::string::npos)
    {
        no_repl = true;
        tprintf("No need to use Master/Slave");
    }

    if (mdbci_labels.find(std::string("galera")) == std::string::npos)
    {
        no_galera = true;
        tprintf("No need to use Galera");
    }

    sprintf(get_logs_command, "%s/get_logs.sh", test_dir);

    sprintf(ssl_options, "--ssl-cert=%s/ssl-cert/client-cert.pem --ssl-key=%s/ssl-cert/client-key.pem",
            test_dir, test_dir);
    setenv("ssl_options", ssl_options, 1);

    if (!no_repl)
    {
        repl = new Mariadb_nodes("node", test_dir, verbose, &network_config);
        repl->use_ipv6 = use_ipv6;
        repl->take_snapshot_command = take_snapshot_command;
        repl->revert_snapshot_command = revert_snapshot_command;
        if (repl->check_nodes())
        {
            call_mdbci();
        }
    }
    else
    {
        repl = NULL;
    }

    if (!no_galera)
    {
        galera = new Galera_nodes("galera", test_dir, verbose, &network_config);
        //galera->use_ipv6 = use_ipv6;
        galera->use_ipv6 = false;
        galera->take_snapshot_command = take_snapshot_command;
        galera->revert_snapshot_command = revert_snapshot_command;
        if (galera->check_nodes())
        {
            call_mdbci();
        }
    }
    else
    {
        galera = NULL;
    }


<<<<<<< HEAD
    maxscales = new Maxscales("maxscale", test_dir, verbose, &network_config);
    if (maxscales->check_nodes() ||
            ((maxscales->N < 2) && (mdbci_labels.find(std::string("maxscale2")) != std::string::npos))
            )
    {
        call_mdbci();
    }
=======
    maxscales = new Maxscales("maxscale", test_dir, verbose, use_valgrind);
>>>>>>> 4697128b

    maxscales->use_ipv6 = use_ipv6;
    maxscales->ssl = ssl;

    // Stop MaxScale to prevent it from interfering with the replication setup process
    if (!maxscale::manual_debug)
    {
        for (int i = 0; i < maxscales->N; i++)
        {
            maxscales->stop(i);
        }
    }

    if (!no_repl)
    {
        if (maxscale::required_repl_version.length())
        {
            int ver_repl_required = get_int_version(maxscale::required_repl_version);
            std::string ver_repl = repl->get_lowest_version();
            int int_ver_repl = get_int_version(ver_repl);

            if (int_ver_repl < ver_repl_required)
            {
                tprintf("Test requires a higher version of backend servers, skipping test.");
                tprintf("Required version: %s", maxscale::required_repl_version.c_str());
                tprintf("Master-slave version: %s", ver_repl.c_str());
                exit(0);
            }
        }
    }

    if (!no_galera)
    {
        if (maxscale::required_galera_version.length())
        {
            int ver_galera_required = get_int_version(maxscale::required_galera_version);
            std::string ver_galera = galera->get_lowest_version();
            int int_ver_galera = get_int_version(ver_galera);

            if (int_ver_galera < ver_galera_required)
            {
                tprintf("Test requires a higher version of backend servers, skipping test.");
                tprintf("Required version: %s", maxscale::required_galera_version.c_str());
                tprintf("Galera version: %s", ver_galera.c_str());
                exit(0);
            }
        }
    }

    if ((restart_galera) && (!no_galera))
    {
        galera->stop_nodes();
        galera->start_replication();
    }

    bool snapshot_reverted = false;

    if (use_snapshots)
    {
        snapshot_reverted = revert_snapshot((char *) "clean");
    }

    if (!snapshot_reverted && maxscale::check_nodes)
    {
        if (!no_repl)
        {
            if (!repl->fix_replication() )
            {
                exit(200);
            }
        }
        if (!no_galera)
        {
            if (!galera->fix_replication())
            {
                exit(200);
            }
        }
    }

    if (maxscale_init)
    {
        init_maxscales();
    }

    if (backend_ssl)
    {
        tprintf("Configuring backends for ssl \n");
        repl->configure_ssl(true);
        if (!no_galera)
        {
            galera->configure_ssl(false);
            galera->start_replication();
        }
    }

    char str[1024];
    sprintf(str, "mkdir -p LOGS/%s", test_name);
    system(str);

    timeout = 999999999;
    set_log_copy_interval(999999999);
    pthread_create( &timeout_thread_p, NULL, timeout_thread, this);
    pthread_create( &log_copy_thread_p, NULL, log_copy_thread, this);
    tprintf("Starting test");
    gettimeofday(&start_time, NULL);
}

TestConnections::~TestConnections()
{
    if (backend_ssl)
    {
        repl->disable_ssl();
        //galera->disable_ssl();
    }

    if (use_valgrind)
    {
        // stop all Maxscales to get proper Valgrind logs
        for (int i = 0; i < maxscales->N; i++)
        {
            stop_maxscale(i);
        }
        sleep(15); // sleep to let logs be written do disks
    }

    copy_all_logs();

    /* Temporary disable snapshot revert due to Galera failures
    if (global_result != 0 )
    {
        if (no_vm_revert)
        {
            tprintf("no_vm_revert flag is set, not reverting VMs\n");
        }
        else
        {
            tprintf("Reverting snapshot\n");
            revert_snapshot((char*) "clean");
        }
    }
    */

    delete repl;
    if (!no_galera)
    {
        delete galera;
    }

    if (global_result)
    {
        // This causes the test to fail if a core dump is found
        exit(1);
    }
}

void TestConnections::report_result(const char *format, va_list argp)
{
    timeval t2;
    gettimeofday(&t2, NULL);
    double elapsedTime = (t2.tv_sec - start_time.tv_sec);
    elapsedTime += (double) (t2.tv_usec - start_time.tv_usec) / 1000000.0;

    global_result += 1;

    printf("%04f: TEST_FAILED! ", elapsedTime);

    vprintf(format, argp);

    if (format[strlen(format) - 1] != '\n')
    {
        printf("\n");
    }
}

void TestConnections::add_result(bool result, const char *format, ...)
{
    if (result)
    {
        va_list argp;
        va_start(argp, format);
        report_result(format, argp);
        va_end(argp);
    }
}

void TestConnections::expect(bool result, const char *format, ...)
{
    if (!result)
    {
        va_list argp;
        va_start(argp, format);
        report_result(format, argp);
        va_end(argp);
    }
}

void TestConnections::read_mdbci_info()
{
    char *env;
    std::string nc_file_name;
    env = getenv("MDBCI_VM_PATH");
    if (env != NULL)
    {
        sprintf(mdbci_vm_path, "%s", env);
    }
    else
    {
        sprintf(mdbci_vm_path, "%s/vms/", getenv("HOME"));
    }

    mdbci_config_name = getenv("mdbci_config_name");
    if (mdbci_config_name != NULL)
    {
        nc_file_name = std::string(mdbci_vm_path) + std::string(mdbci_config_name) + "_network_config";
        std::ifstream nc_file;
        nc_file.open(nc_file_name);
        std::stringstream strStream;
        strStream << nc_file.rdbuf();
        network_config = strStream.str();
        nc_file.close();
    }
    else
    {
        tprintf("The name of MDBCI configuration is not defined, exiting!");
        exit(1);
    }
    if (verbose)
    {
        tprintf(network_config.c_str());
    }
}

void TestConnections::read_env()
{
    char *env;

    read_mdbci_info();

    if (verbose)
    {
        printf("Reading test setup configuration from environmental variables\n");
    }

    //env = getenv("get_logs_command"); if (env != NULL) {sprintf(get_logs_command, "%s", env);}

    //env = getenv("test_dir"); if (env != NULL) {sprintf(test_dir, "%s", env);}

    ssl = false;
    env = getenv("ssl");
    if ((env != NULL) && ((strcasecmp(env, "yes") == 0) || (strcasecmp(env, "true") == 0) ))
    {
        ssl = true;
    }
    env = getenv("mysql51_only");
    if ((env != NULL) && ((strcasecmp(env, "yes") == 0) || (strcasecmp(env, "true") == 0) ))
    {
        maxscale::check_nodes = false;
    }

    env = getenv("no_nodes_check");
    if ((env != NULL) && ((strcasecmp(env, "yes") == 0) || (strcasecmp(env, "true") == 0) ))
    {
        maxscale::check_nodes = false;
    }
    env = getenv("no_backend_log_copy");
    if ((env != NULL) && ((strcasecmp(env, "yes") == 0) || (strcasecmp(env, "true") == 0) ))
    {
        no_backend_log_copy = true;
    }
    env = getenv("no_maxscale_log_copy");
    if ((env != NULL) && ((strcasecmp(env, "yes") == 0) || (strcasecmp(env, "true") == 0) ))
    {
        no_maxscale_log_copy = true;
    }
    env = getenv("use_ipv6");
    if ((env != NULL) && ((strcasecmp(env, "yes") == 0) || (strcasecmp(env, "true") == 0) ))
    {
        use_ipv6 = true;
    }

    env = getenv("backend_ssl");
    if (env != NULL && ((strcasecmp(env, "yes") == 0) || (strcasecmp(env, "true") == 0) ))
    {
        backend_ssl = true;
    }
    else
    {
        backend_ssl = false;
    }

    env = getenv("smoke");
    if (env)
    {
        smoke = strcasecmp(env, "yes") == 0 || strcasecmp(env, "true") == 0;
    }

    env = getenv("threads");
    if ((env != NULL))
    {
        sscanf(env, "%d", &threads);
    }
    else
    {
        threads = 4;
    }

    env = getenv("use_snapshots");
    if (env != NULL && ((strcasecmp(env, "yes") == 0) || (strcasecmp(env, "true") == 0) ))
    {
        use_snapshots = true;
    }
    else
    {
        use_snapshots = false;
    }
    env = getenv("take_snapshot_command");
    if (env != NULL)
    {
        sprintf(take_snapshot_command, "%s", env);
    }
    else
    {
        sprintf(take_snapshot_command, "exit 1");
    }
    env = getenv("revert_snapshot_command");
    if (env != NULL)
    {
        sprintf(revert_snapshot_command, "%s", env);
    }
    else
    {
        sprintf(revert_snapshot_command, "exit 1");
    }

    env = getenv("no_maxscale_start");
    if (env != NULL && ((strcasecmp(env, "yes") == 0) || (strcasecmp(env, "true") == 0) ))
    {
        maxscale::start = false;
    }

    env = getenv("no_vm_revert");
    if ((env != NULL) && ((strcasecmp(env, "no") == 0) || (strcasecmp(env, "false") == 0) ))
    {
        no_vm_revert = false;
    }

    env = getenv("use_valgrind");
    if ((env != NULL) && ((strcasecmp(env, "yes") == 0) || (strcasecmp(env, "true") == 0) ))
    {
        use_valgrind = true;
    }
}

void TestConnections::print_env()
{
    printf("Maxscale IP\t%s\n", maxscales->IP[0]);
    printf("Maxscale User name\t%s\n", maxscales->user_name);
    printf("Maxscale Password\t%s\n", maxscales->password);
    printf("Maxscale SSH key\t%s\n", maxscales->sshkey[0]);
    printf("Maxadmin password\t%s\n", maxscales->maxadmin_password[0]);
    printf("Access user\t%s\n", maxscales->access_user[0]);
    repl->print_env();
    galera->print_env();
}

const char * get_template_name(char * test_name, char ** labels)
{
    int i = 0;
    *labels = NULL;
    while (cnf_templates[i].test_name && strcmp(cnf_templates[i].test_name, test_name) != 0)
    {
        i++;
    }

    if (cnf_templates[i].test_name)
    {
        *labels = (char *) cnf_templates[i].test_labels;
        return cnf_templates[i].test_template;
    }

    printf("Failed to find configuration template for test '%s', using default template '%s'.\n", test_name,
           default_template);
    return default_template;
}

void TestConnections::process_template(int m, const char *template_name, const char *dest)
{
    struct stat stb;
    char str[4096];
    char template_file[1024];

    char extended_template_file[1024];

    sprintf(template_file, "%s/cnf/maxscale.cnf.template.%s", test_dir, template_name);
    sprintf(extended_template_file, "%s.%03d", template_file, m);

    if (stat((char*)extended_template_file, &stb) == 0)
    {
        strcpy(template_file, extended_template_file);
    }
    tprintf("Template file is %s\n", template_file);

    sprintf(str, "cp %s maxscale.cnf", template_file);
    if (verbose)
    {
        tprintf("Executing '%s' command\n", str);
    }
    if (system(str) != 0)
    {
        tprintf("Error copying maxscale.cnf template\n");
        return;
    }

    if (backend_ssl)
    {
        tprintf("Adding ssl settings\n");
        system("sed -i \"s|type=server|type=server\\nssl=required\\nssl_cert=/###access_homedir###/certs/client-cert.pem\\nssl_key=/###access_homedir###/certs/client-key.pem\\nssl_ca_cert=/###access_homedir###/certs/ca.pem|g\" maxscale.cnf");
    }

    sprintf(str, "sed -i \"s/###threads###/%d/\"  maxscale.cnf", threads);
    system(str);

    Mariadb_nodes * mdn[2];
    char * IPcnf;
    mdn[0] = repl;
    mdn[1] = galera;
    int i, j;
    int mdn_n = galera ? 2 : 1;

    for (j = 0; j < mdn_n; j++)
    {
        if (mdn[j])
        {
            for (i = 0; i < mdn[j]->N; i++)
            {
                if (mdn[j]->use_ipv6)
                {
                    IPcnf = mdn[j]->IP6[i];
                }
                else
                {
                    IPcnf = mdn[j]->IP[i];
                }
                sprintf(str, "sed -i \"s/###%s_server_IP_%0d###/%s/\" maxscale.cnf",
                        mdn[j]->prefix, i + 1, IPcnf);
                system(str);

                sprintf(str, "sed -i \"s/###%s_server_port_%0d###/%d/\" maxscale.cnf",
                        mdn[j]->prefix, i + 1, mdn[j]->port[i]);
                system(str);
            }

            mdn[j]->connect();
            execute_query(mdn[j]->nodes[0], (char *) "CREATE DATABASE IF NOT EXISTS test");
            mdn[j]->close_connections();
        }
    }

    sprintf(str, "sed -i \"s/###access_user###/%s/g\" maxscale.cnf", maxscales->access_user[m]);
    system(str);

    sprintf(str, "sed -i \"s|###access_homedir###|%s|g\" maxscale.cnf", maxscales->access_homedir[m]);
    system(str);

    if ((repl) && (repl->v51))
    {
        system("sed -i \"s/###repl51###/mysql51_replication=true/g\" maxscale.cnf");
    }
    maxscales->copy_to_node_legacy((char *) "maxscale.cnf", (char *) dest, m);
}

void TestConnections::init_maxscales()
{
    // Always initialize the first MaxScale
    init_maxscale(0);

    if (maxscale::multiple_maxscales)
    {
        for (int i = 1; i < maxscales->N; i++)
        {
            init_maxscale(i);
        }
    }
}

void TestConnections::init_maxscale(int m)
{
    process_template(m, template_name, maxscales->access_homedir[m]);
    maxscales->ssh_node_f(m, true,
                          "cp maxscale.cnf %s;rm -rf %s/certs;mkdir -m a+wrx %s/certs;",
                          maxscales->maxscale_cnf[m],
                          maxscales->access_homedir[m], maxscales->access_homedir[m]);

    char str[4096];
    char dtr[4096];
    sprintf(str, "%s/ssl-cert/*", test_dir);
    sprintf(dtr, "%s/certs/", maxscales->access_homedir[m]);
    maxscales->copy_to_node_legacy(str, dtr, m);
    sprintf(str, "cp %s/ssl-cert/* .", test_dir);
    system(str);
    maxscales->ssh_node_f(m, true,
                          "chown maxscale:maxscale -R %s/certs;"
                          "chmod 664 %s/certs/*.pem;"
                          "chmod a+x %s;"
                          "%s"
                          "iptables -F INPUT;"
                          "rm -f %s/*;"
                          "rm -rf /tmp/core* /dev/shm/* /var/lib/maxscale/maxscale.cnf.d/ /var/lib/maxscale/*",
                          maxscales->access_homedir[m],
                          maxscales->access_homedir[m],
                          maxscales->access_homedir[m],
                          maxscale::start ? "killall -9 maxscale;" : "",
                          maxscales->maxscale_log_dir[m]);
    fflush(stdout);
    if (maxscale::start)
    {
        maxscales->restart_maxscale(m);
        fflush(stdout);
        int waits;

        for (waits = 0; waits < 15; waits++)
        {
            if (maxscales->ssh_node(m, "/bin/sh -c \"maxadmin help > /dev/null || exit 1\"", true) == 0)
            {
                break;
            }
            sleep(1);
        }

        if (waits > 0)
        {
            tprintf("Waited %d seconds for MaxScale to start", waits);
        }
    }
}


int TestConnections::copy_mariadb_logs(Mariadb_nodes * repl, char * prefix)
{
    int local_result = 0;
    char * mariadb_log;
    FILE * f;
    int i, j;
    int exit_code;
    char str[4096];

    const int log_retrive_command_num = 3;
    const char * log_retrive_command[log_retrive_command_num] = {
        "cat /var/lib/mysql/*.err",
        "cat /var/log/syslog | grep mysql",
        "cat /var/log/messages | grep mysql"
    };

    if (repl == NULL) return local_result;

    sprintf(str, "mkdir -p LOGS/%s", test_name);
    system(str);
    for (i = 0; i < repl->N; i++)
    {
        if (strcmp(repl->IP[i], "127.0.0.1") != 0) // Do not copy MariaDB logs in case of local backend
        {
            for (j = 0; j < log_retrive_command_num; j++)
            {
                mariadb_log = repl->ssh_node_output(i, log_retrive_command[j], true, &exit_code);
                sprintf(str, "LOGS/%s/%s%d_mariadb_log_%d", test_name, prefix, i, j);
                f = fopen(str, "w");
                if (f != NULL)
                {
                    fwrite(mariadb_log, sizeof(char), strlen(mariadb_log), f);
                    fclose(f);
                }
                else
                {
                    printf("Error writing MariaDB log");
                    local_result = 1;
                }
                free(mariadb_log);
            }
        }
    }
    return local_result;
}

int TestConnections::copy_all_logs()
{
    set_timeout(300);

    if (!no_backend_log_copy)
    {
        copy_mariadb_logs(repl, (char *) "node");
        copy_mariadb_logs(galera, (char *) "galera");
    }

    int rv = 0;

    if (!no_maxscale_log_copy)
    {
        rv = copy_maxscale_logs(0);
    }

    return rv;
}
int TestConnections::copy_maxscale_logs(double timestamp)
{
    char log_dir[1024];
    char log_dir_i[1024];
    char sys[1024];
    if (timestamp == 0)
    {
        sprintf(log_dir, "LOGS/%s", test_name);
    }
    else
    {
        sprintf(log_dir, "LOGS/%s/%04f", test_name, timestamp);
    }
    for (int i = 0; i < maxscales->N; i++)
    {
        sprintf(log_dir_i, "%s/%03d", log_dir, i);
        sprintf(sys, "mkdir -p %s", log_dir_i);
        system(sys);
        if (strcmp(maxscales->IP[i], "127.0.0.1") != 0)
        {
            maxscales->ssh_node_f(i, true,
                                  "rm -rf %s/logs; mkdir %s/logs; \
                                  %s cp %s/*.log %s/logs/; \
                                  %s cp /tmp/core* %s/logs/;\
                                  %s cp %s %s/logs/;\
                                  %s chmod 777 -R %s/logs",
                                  maxscales->access_homedir[i], maxscales->access_homedir[i],
                                  maxscales->access_sudo[i], maxscales->maxscale_log_dir[i], maxscales->access_homedir[i],
                                  maxscales->access_sudo[i], maxscales->access_homedir[i],
                                  maxscales->access_sudo[i], maxscales->maxscale_cnf[i], maxscales->access_homedir[i],
                                  maxscales->access_sudo[i], maxscales->access_homedir[i]);
            sprintf(sys, "%s/logs/*", maxscales->access_homedir[i]);
            maxscales->copy_from_node(i, sys, log_dir_i);
        }
        else
        {
            maxscales->ssh_node_f(i, true, "cp %s/*.logs %s/", maxscales->maxscale_log_dir[i], log_dir_i);
            maxscales->ssh_node_f(i, true, "cp /tmp/core* %s/", log_dir_i);
            maxscales->ssh_node_f(i, true, "cp %s %s/", maxscales->maxscale_cnf[i], log_dir_i);
            maxscales->ssh_node_f(i, true, "chmod a+r -R %s", log_dir_i);
        }

        const char* command = "ls /tmp/core* && exit 42";
        int rc = maxscales->ssh_node_f(i, true, command);
        expect(rc != 42, "Test should not generate core files");
    }
    return 0;
}

int TestConnections::copy_all_logs_periodic()
{
    timeval t2;
    gettimeofday(&t2, NULL);
    double elapsedTime = (t2.tv_sec - start_time.tv_sec);
    elapsedTime += (double) (t2.tv_usec - start_time.tv_usec) / 1000000.0;

    return (copy_maxscale_logs(elapsedTime));
}

int TestConnections::prepare_binlog(int m)
{
    char version_str[1024] = "";

    repl->connect();
    find_field(repl->nodes[0], "SELECT @@version", "@@version", version_str);
    tprintf("Master server version '%s'", version_str);

    if (*version_str &&
            strstr(version_str, "10.0") == NULL &&
            strstr(version_str, "10.1") == NULL &&
            strstr(version_str, "10.2") == NULL)
    {
        add_result(maxscales->ssh_node_f(m, true,
                                         "sed -i \"s/,mariadb10-compatibility=1//\" %s",
                                         maxscales->maxscale_cnf[m]), "Error editing maxscale.cnf");
    }

    tprintf("Removing all binlog data from Maxscale node");
    add_result(maxscales->ssh_node_f(m, true, "rm -rf %s", maxscales->maxscale_binlog_dir[m]),
               "Removing binlog data failed");

    tprintf("Creating binlog dir");
    add_result(maxscales->ssh_node_f(m, true, "mkdir -p %s", maxscales->maxscale_binlog_dir[m]),
               "Creating binlog data dir failed");
    tprintf("Set 'maxscale' as a owner of binlog dir");
    add_result(maxscales->ssh_node_f(m, false,
                                     "%s mkdir -p %s; %s chown maxscale:maxscale -R %s",
                                     maxscales->access_sudo[m], maxscales->maxscale_binlog_dir[m],
                                     maxscales->access_sudo[m], maxscales->maxscale_binlog_dir[m]),
               "directory ownership change failed");
    return 0;
}

int TestConnections::start_binlog(int m)
{
    char sys1[4096];
    MYSQL * binlog;
    char log_file[256];
    char log_pos[256];
    char cmd_opt[256];

    int i;
    int global_result = 0;
    bool no_pos;

    no_pos = repl->no_set_pos;

    switch (binlog_cmd_option)
    {
    case 1:
        sprintf(cmd_opt, "--binlog-checksum=CRC32");
        break;
    case 2:
        sprintf(cmd_opt, "--binlog-checksum=NONE");
        break;
    default:
        sprintf(cmd_opt, " ");
    }

    repl->stop_nodes();

    binlog = open_conn_no_db(maxscales->binlog_port[m], maxscales->IP[m], repl->user_name, repl->password, ssl);
    execute_query(binlog, (char *) "stop slave");
    execute_query(binlog, (char *) "reset slave all");
    mysql_close(binlog);

    tprintf("Stopping maxscale\n");
    add_result(maxscales->stop_maxscale(m), "Maxscale stopping failed\n");

    for (i = 0; i < repl->N; i++)
    {
        repl->start_node(i, cmd_opt);
    }
    sleep(5);

    tprintf("Connecting to all backend nodes\n");
    repl->connect();

    tprintf("Stopping everything\n");
    for (i = 0; i < repl->N; i++)
    {
        execute_query(repl->nodes[i], "stop slave");
        execute_query(repl->nodes[i], "reset slave all");
        execute_query(repl->nodes[i], "reset master");
    }

    prepare_binlog(m);

    tprintf("Testing binlog when MariaDB is started with '%s' option\n", cmd_opt);

    tprintf("ls binlog data dir on Maxscale node\n");
    add_result(maxscales->ssh_node_f(m, true, "ls -la %s/", maxscales->maxscale_binlog_dir[m]), "ls failed\n");

    if (binlog_master_gtid)
    {
        // GTID to connect real Master
        tprintf("GTID for connection 1st slave to master!\n");
        try_query(repl->nodes[1], (char *) "stop slave");
        try_query(repl->nodes[1], (char *) "SET @@global.gtid_slave_pos=''");
        sprintf(sys1,
                "CHANGE MASTER TO MASTER_HOST='%s', MASTER_PORT=%d, MASTER_USER='repl', MASTER_PASSWORD='repl', MASTER_USE_GTID=Slave_pos",
                repl->IP[0], repl->port[0]);
        try_query(repl->nodes[1], sys1);
        try_query(repl->nodes[1], (char *) "start slave");
    }
    else
    {
        tprintf("show master status\n");
        find_field(repl->nodes[0], (char *) "show master status", (char *) "File", &log_file[0]);
        find_field(repl->nodes[0], (char *) "show master status", (char *) "Position", &log_pos[0]);
        tprintf("Real master file: %s\n", log_file);
        tprintf("Real master pos : %s\n", log_pos);

        tprintf("Stopping first slave (node 1)\n");
        try_query(repl->nodes[1], (char *) "stop slave;");
        //repl->no_set_pos = true;
        repl->no_set_pos = false;
        tprintf("Configure first backend slave node to be slave of real master\n");
        repl->set_slave(repl->nodes[1], repl->IP[0],  repl->port[0], log_file, log_pos);
    }

    tprintf("Starting back Maxscale\n");
    add_result(maxscales->start_maxscale(m), "Maxscale start failed\n");

    tprintf("Connecting to MaxScale binlog router (with any DB)\n");
    binlog = open_conn_no_db(maxscales->binlog_port[m], maxscales->IP[m], repl->user_name, repl->password, ssl);

    add_result(mysql_errno(binlog), "Error connection to binlog router %s\n", mysql_error(binlog));

    if (binlog_master_gtid)
    {
        // GTID to connect real Master
        tprintf("GTID for connection binlog router to master!\n");
        try_query(binlog, (char *) "stop slave");
        try_query(binlog, (char *) "SET @@global.gtid_slave_pos=''");
        sprintf(sys1,
                "CHANGE MASTER TO MASTER_HOST='%s', MASTER_PORT=%d, MASTER_USER='repl', MASTER_PASSWORD='repl', MASTER_USE_GTID=Slave_pos",
                repl->IP[0], repl->port[0]);
        try_query(binlog, sys1);
    }
    else
    {
        repl->no_set_pos = true;
        tprintf("configuring Maxscale binlog router\n");
        repl->set_slave(binlog, repl->IP[0], repl->port[0], log_file, log_pos);


    }
    // ssl between binlog router and Master
    if (backend_ssl)
    {
        sprintf(sys1,
                "CHANGE MASTER TO master_ssl_cert='%s/certs/client-cert.pem', master_ssl_ca='%s/certs/ca.pem', master_ssl=1, master_ssl_key='%s/certs/client-key.pem'",
                maxscales->access_homedir[m], maxscales->access_homedir[m], maxscales->access_homedir[m]);
        tprintf("Configuring Master ssl: %s\n", sys1);
        try_query(binlog, sys1);
    }
    try_query(binlog, "start slave");
    try_query(binlog, "show slave status");

    if (binlog_slave_gtid)
    {
        tprintf("GTID for connection slaves to binlog router!\n");
        tprintf("Setup all backend nodes except first one to be slaves of binlog Maxscale node\n");
        fflush(stdout);
        for (i = 2; i < repl->N; i++)
        {
            try_query(repl->nodes[i], (char *) "stop slave");
            try_query(repl->nodes[i], (char *) "SET @@global.gtid_slave_pos=''");
            sprintf(sys1,
                    "CHANGE MASTER TO MASTER_HOST='%s', MASTER_PORT=%d, MASTER_USER='repl', MASTER_PASSWORD='repl', MASTER_USE_GTID=Slave_pos",
                    maxscales->IP[m], maxscales->binlog_port[m]);
            try_query(repl->nodes[i], sys1);
            try_query(repl->nodes[i], (char *) "start slave");
        }
    }
    else
    {
        repl->no_set_pos = false;

        // get Master status from Maxscale binlog
        tprintf("show master status\n");
        find_field(binlog, (char *) "show master status", (char *) "File", &log_file[0]);
        find_field(binlog, (char *) "show master status", (char *) "Position", &log_pos[0]);

        tprintf("Maxscale binlog master file: %s\n", log_file);
        tprintf("Maxscale binlog master pos : %s\n", log_pos);

        tprintf("Setup all backend nodes except first one to be slaves of binlog Maxscale node\n");
        fflush(stdout);
        for (i = 2; i < repl->N; i++)
        {
            try_query(repl->nodes[i], (char *) "stop slave");
            repl->set_slave(repl->nodes[i],  maxscales->IP[m], maxscales->binlog_port[m], log_file, log_pos);
        }
    }

    repl->close_connections();
    try_query(binlog, "show slave status");
    mysql_close(binlog);
    repl->no_set_pos = no_pos;
    return global_result;
}

bool TestConnections::replicate_from_master(int m)
{
    bool rval = true;

    /** Stop the binlogrouter */
    MYSQL* conn = open_conn_no_db(maxscales->binlog_port[m], maxscales->IP[m], repl->user_name, repl->password,
                                  ssl);

    if (execute_query(conn, "stop slave"))
    {
        rval = false;
    }
    mysql_close(conn);

    repl->execute_query_all_nodes("STOP SLAVE");

    /** Clean up MaxScale directories */
    maxscales->stop_maxscale(m);
    prepare_binlog(m);
    maxscales->start_maxscale(m);

    char log_file[256] = "";
    char log_pos[256] = "4";

    repl->connect();
    execute_query(repl->nodes[0], "RESET MASTER");

    conn = open_conn_no_db(maxscales->binlog_port[m], maxscales->IP[m], repl->user_name, repl->password, ssl);

    if (find_field(repl->nodes[0], "show master status", "File", log_file) ||
            repl->set_slave(conn, repl->IP[0], repl->port[0], log_file, log_pos) ||
            execute_query(conn, "start slave"))
    {
        rval = false;
    }

    mysql_close(conn);

    return rval;
}

int TestConnections::start_mm(int m)
{
    int i;
    char log_file1[256];
    char log_pos1[256];
    char log_file2[256];
    char log_pos2[256];

    tprintf("Stopping maxscale\n");
    int global_result = maxscales->stop_maxscale(m);

    tprintf("Stopping all backend nodes\n");
    global_result += repl->stop_nodes();

    for (i = 0; i < 2; i++)
    {
        tprintf("Starting back node %d\n", i);
        global_result += repl->start_node(i, (char *) "");
    }

    repl->connect();
    for (i = 0; i < 2; i++)
    {
        execute_query(repl->nodes[i], (char *) "stop slave");
        execute_query(repl->nodes[i], (char *) "reset master");
    }

    execute_query(repl->nodes[0], (char *) "SET GLOBAL READ_ONLY=ON");

    find_field(repl->nodes[0], (char *) "show master status", (char *) "File", log_file1);
    find_field(repl->nodes[0], (char *) "show master status", (char *) "Position", log_pos1);

    find_field(repl->nodes[1], (char *) "show master status", (char *) "File", log_file2);
    find_field(repl->nodes[1], (char *) "show master status", (char *) "Position", log_pos2);

    repl->set_slave(repl->nodes[0], repl->IP[1],  repl->port[1], log_file2, log_pos2);
    repl->set_slave(repl->nodes[1], repl->IP[0],  repl->port[0], log_file1, log_pos1);

    repl->close_connections();

    tprintf("Starting back Maxscale\n");
    global_result += maxscales->start_maxscale(m);

    return global_result;
}

bool TestConnections::log_matches(int m, const char* pattern)
{
    return maxscales->ssh_node_f(m, true, "grep '%s' /var/log/maxscale/maxscale*.log", pattern) == 0;
}

void TestConnections::log_includes(int m, const char* pattern)
{
    add_result(!log_matches(m, pattern), "Log does not match pattern '%s'", pattern);
}

void TestConnections::log_excludes(int m, const char* pattern)
{
    add_result(log_matches(m, pattern), "Log matches pattern '%s'", pattern);
}

static int read_log(const char* name, char **err_log_content_p)
{
    FILE *f;
    *err_log_content_p = NULL;
    char * err_log_content;
    f = fopen(name, "rb");
    if (f != NULL)
    {

        int prev = ftell(f);
        fseek(f, 0L, SEEK_END);
        long int size = ftell(f);
        fseek(f, prev, SEEK_SET);
        err_log_content = (char *)malloc(size + 2);
        if (err_log_content != NULL)
        {
            fread(err_log_content, 1, size, f);
            for (int i = 0; i < size; i++)
            {
                if (err_log_content[i] == 0)
                {
                    //printf("null detected at position %d\n", i);
                    err_log_content[i] = '\n';
                }
            }
            //printf("s=%ld\n", strlen(err_log_content));
            err_log_content[size] = '\0';
            //printf("s=%ld\n", strlen(err_log_content));
            * err_log_content_p = err_log_content;
            return 0;
        }
        else
        {
            printf("Error allocationg memory for the log\n");
            return 1;
        }
    }
    else
    {
        printf ("Error reading log %s \n", name);
        return 1;
    }

}

void TestConnections::check_log_err(int m, const char * err_msg, bool expected)
{

    char * err_log_content;

    if (verbose)
    {
        tprintf("Getting logs");
    }
    char sys1[4096];
    char dest[1024];
    char log_file[64];
    set_timeout(500);
    sprintf(dest, "maxscale_log_%03d/", m);
    sprintf(&sys1[0], "mkdir -p maxscale_log_%03d; rm -f %s*.log",
            m, dest);

    system(sys1);
    sprintf(sys1, "%s/*", maxscales->maxscale_log_dir[m]);
    maxscales->copy_from_node(m, sys1, dest);

    if (verbose)
    {
        tprintf("Reading maxscale.log");
    }
    sprintf(log_file, "maxscale_log_%03d/maxscale.log", m);
    if (read_log(log_file, &err_log_content) != 0 || strlen(err_log_content) < 2)
    {
        if (verbose)
        {
            tprintf("Reading maxscale1.log");
        }
        sprintf(log_file, "maxscale_log_%03d/maxscale1.log", m);
        free(err_log_content);
        if (read_log(log_file, &err_log_content) != 0)
        {
            add_result(1, "Error reading log");
        }
    }

    if (err_log_content != NULL)
    {
        if (expected)
        {
            if (strstr(err_log_content, err_msg) == NULL)
            {
                add_result(1, "There is NO \"%s\" error in the log", err_msg);
            }
            else
            {
                tprintf("There is a proper \"%s \" error in the log", err_msg);
            }
        }
        else
        {
            if (strstr(err_log_content, err_msg) != NULL)
            {
                add_result(1, "There is an UNEXPECTED \"%s\" error in the log", err_msg);
            }
            else
            {
                tprintf("There are no unxpected \"%s \" errors in the log", err_msg);
            }
        }

        free(err_log_content);
    }
}

int TestConnections::find_connected_slave(int m, int * global_result)
{
    int conn_num;
    int all_conn = 0;
    int current_slave = -1;
    repl->connect();
    for (int i = 0; i < repl->N; i++)
    {
        conn_num = get_conn_num(repl->nodes[i], maxscales->ip(m), maxscales->hostname[m], (char *) "test");
        tprintf("connections to %d: %u\n", i, conn_num);
        if ((i == 0) && (conn_num != 1))
        {
            tprintf("There is no connection to master\n");
            *global_result = 1;
        }
        all_conn += conn_num;
        if ((i != 0) && (conn_num != 0))
        {
            current_slave = i;
        }
    }
    if (all_conn != 2)
    {
        tprintf("total number of connections is not 2, it is %d\n", all_conn);
        *global_result = 1;
    }
    tprintf("Now connected slave node is %d (%s)\n", current_slave, repl->IP[current_slave]);
    repl->close_connections();
    return current_slave;
}

int TestConnections::find_connected_slave1(int m)
{
    int conn_num;
    int all_conn = 0;
    int current_slave = -1;
    repl->connect();
    for (int i = 0; i < repl->N; i++)
    {
        conn_num = get_conn_num(repl->nodes[i], maxscales->ip(m), maxscales->hostname[m], (char *) "test");
        tprintf("connections to %d: %u\n", i, conn_num);
        all_conn += conn_num;
        if ((i != 0) && (conn_num != 0))
        {
            current_slave = i;
        }
    }
    tprintf("Now connected slave node is %d (%s)\n", current_slave, repl->IP[current_slave]);
    repl->close_connections();
    return current_slave;
}

int TestConnections::check_maxscale_processes(int m, int expected)
{
    int exit_code;
    const char * ps_cmd;
    if (use_valgrind)
    {
        ps_cmd = "ps ax | grep valgrind | grep maxscale | grep -v grep | wc -l";
    }
    else
    {
        ps_cmd = "ps -C maxscale | grep maxscale | wc -l";
    }
    char* maxscale_num = maxscales->ssh_node_output(m, ps_cmd, false,
                         &exit_code);
    if ((maxscale_num == NULL) || (exit_code != 0))
    {
        return -1;
    }
    char* nl = strchr(maxscale_num, '\n');
    if (nl)
    {
        *nl = '\0';
    }

    if (atoi(maxscale_num) != expected)
    {
        tprintf("%s maxscale processes detected, trying again in 5 seconds\n", maxscale_num);
        sleep(5);
        maxscale_num = maxscales->ssh_node_output(m, ps_cmd, false, &exit_code);
        if (atoi(maxscale_num) != expected)
        {
            add_result(1, "Number of MaxScale processes is not %d, it is %s\n", expected, maxscale_num);
        }
    }

    return exit_code;
}

int TestConnections::stop_maxscale(int m)
{
    int res = maxscales->stop_maxscale(m);
    check_maxscale_processes(m, 0);
    fflush(stdout);
    return res;
}

int TestConnections::start_maxscale(int m)
{
    int res = maxscales->start_maxscale(m);
    check_maxscale_processes(m, 1);
    fflush(stdout);
    return res;
}

int TestConnections::check_maxscale_alive(int m)
{
    int gr = global_result;
    set_timeout(10);
    tprintf("Connecting to Maxscale\n");
    add_result(maxscales->connect_maxscale(m), "Can not connect to Maxscale\n");
    tprintf("Trying simple query against all sevices\n");
    tprintf("RWSplit \n");
    set_timeout(10);
    try_query(maxscales->conn_rwsplit[m], (char *) "show databases;");
    tprintf("ReadConn Master \n");
    set_timeout(10);
    try_query(maxscales->conn_master[m], (char *) "show databases;");
    tprintf("ReadConn Slave \n");
    set_timeout(10);
    try_query(maxscales->conn_slave[m], (char *) "show databases;");
    set_timeout(10);
    maxscales->close_maxscale_connections(m);
    add_result(global_result - gr, "Maxscale is not alive\n");
    stop_timeout();
    check_maxscale_processes(m, 1);

    return global_result - gr;
}

int TestConnections::test_maxscale_connections(int m, bool rw_split, bool rc_master, bool rc_slave)
{
    int rval = 0;
    int rc;

    tprintf("Testing RWSplit, expecting %s\n", (rw_split ? "success" : "failure"));
    rc = execute_query(maxscales->conn_rwsplit[m], "select 1");
    if ((rc == 0) != rw_split)
    {
        tprintf("Error: Query %s\n", (rw_split ? "failed" : "succeeded"));
        rval++;
    }

    tprintf("Testing ReadConnRoute Master, expecting %s\n", (rc_master ? "success" : "failure"));
    rc = execute_query(maxscales->conn_master[m], "select 1");
    if ((rc == 0) != rc_master)
    {
        tprintf("Error: Query %s", (rc_master ? "failed" : "succeeded"));
        rval++;
    }

    tprintf("Testing ReadConnRoute Slave, expecting %s\n", (rc_slave ? "success" : "failure"));
    rc = execute_query(maxscales->conn_slave[m], "select 1");
    if ((rc == 0) != rc_slave)
    {
        tprintf("Error: Query %s", (rc_slave ? "failed" : "succeeded"));
        rval++;
    }
    return rval;
}


int TestConnections::create_connections(int m, int conn_N, bool rwsplit_flag, bool master_flag,
                                        bool slave_flag,
                                        bool galera_flag)
{
    int i;
    int local_result = 0;
    MYSQL * rwsplit_conn[conn_N];
    MYSQL * master_conn[conn_N];
    MYSQL * slave_conn[conn_N];
    MYSQL * galera_conn[conn_N];


    tprintf("Opening %d connections to each router\n", conn_N);
    for (i = 0; i < conn_N; i++)
    {
        set_timeout(20);

        if (verbose)
        {
            tprintf("opening %d-connection: ", i + 1);
        }

        if (rwsplit_flag)
        {
            if (verbose)
            {
                printf("RWSplit \t");
            }

            rwsplit_conn[i] = maxscales->open_rwsplit_connection(m);
            if (!rwsplit_conn[i])
            {
                local_result++;
                tprintf("RWSplit connection failed\n");
            }
        }
        if (master_flag)
        {
            if (verbose)
            {
                printf("ReadConn master \t");
            }

            master_conn[i] = maxscales->open_readconn_master_connection(m);
            if ( mysql_errno(master_conn[i]) != 0 )
            {
                local_result++;
                tprintf("ReadConn master connection failed, error: %s\n", mysql_error(master_conn[i]) );
            }
        }
        if (slave_flag)
        {
            if (verbose)
            {
                printf("ReadConn slave \t");
            }

            slave_conn[i] = maxscales->open_readconn_slave_connection(m);
            if ( mysql_errno(slave_conn[i]) != 0 )
            {
                local_result++;
                tprintf("ReadConn slave connection failed, error: %s\n", mysql_error(slave_conn[i]) );
            }
        }
        if (galera_flag)
        {
            if (verbose)
            {
                printf("Galera \n");
            }

            galera_conn[i] = open_conn(4016, maxscales->IP[m], maxscales->user_name, maxscales->password, ssl);
            if ( mysql_errno(galera_conn[i]) != 0)
            {
                local_result++;
                tprintf("Galera connection failed, error: %s\n", mysql_error(galera_conn[i]));
            }
        }
    }
    for (i = 0; i < conn_N; i++)
    {
        set_timeout(20);

        if (verbose)
        {
            tprintf("Trying query against %d-connection: ", i + 1);
        }

        if (rwsplit_flag)
        {
            if (verbose)
            {
                tprintf("RWSplit \t");
            }
            local_result += execute_query(rwsplit_conn[i], "select 1;");
        }
        if (master_flag)
        {
            if (verbose)
            {
                tprintf("ReadConn master \t");
            }
            local_result += execute_query(master_conn[i], "select 1;");
        }
        if (slave_flag)
        {
            if (verbose)
            {
                tprintf("ReadConn slave \t");
            }
            local_result += execute_query(slave_conn[i], "select 1;");
        }
        if (galera_flag)
        {
            if (verbose)
            {
                tprintf("Galera \n");
            }
            local_result += execute_query(galera_conn[i], "select 1;");
        }
    }

    //global_result += check_pers_conn(Test, pers_conn_expected);
    tprintf("Closing all connections\n");
    for (i = 0; i < conn_N; i++)
    {
        set_timeout(20);
        if (rwsplit_flag)
        {
            mysql_close(rwsplit_conn[i]);
        }
        if (master_flag)
        {
            mysql_close(master_conn[i]);
        }
        if (slave_flag)
        {
            mysql_close(slave_conn[i]);
        }
        if (galera_flag)
        {
            mysql_close(galera_conn[i]);
        }
    }
    stop_timeout();

    return local_result;
}

int TestConnections::get_client_ip(int m, char * ip)
{
    MYSQL * conn;
    MYSQL_RES *res;
    MYSQL_ROW row;
    int ret = 1;
    unsigned long long int rows;
    unsigned long long int i;

    maxscales->connect_rwsplit(m);
    if (execute_query(maxscales->conn_rwsplit[m],
                      (char *) "CREATE DATABASE IF NOT EXISTS db_to_check_client_ip") != 0 )
    {
        return ret;
    }
    maxscales->close_rwsplit(m);
    conn = open_conn_db(maxscales->rwsplit_port[m], maxscales->IP[m], (char *) "db_to_check_client_ip",
                        maxscales->user_name,
                        maxscales->password, ssl);

    if (conn != NULL)
    {
        if (mysql_query(conn, "show processlist;") != 0)
        {
            printf("Error: can't execute SQL-query: show processlist\n");
            printf("%s\n\n", mysql_error(conn));
        }
        else
        {
            res = mysql_store_result(conn);
            if (res == NULL)
            {
                printf("Error: can't get the result description\n");
            }
            else
            {
                mysql_num_fields(res);
                rows = mysql_num_rows(res);
                for (i = 0; i < rows; i++)
                {
                    row = mysql_fetch_row(res);
                    if ( (row[2] != NULL ) && (row[3] != NULL) )
                    {
                        if  (strstr(row[3], "db_to_check_client_ip") != NULL)
                        {
                            ret = 0;
                            strcpy(ip, row[2]);
                        }
                    }
                }
            }
            mysql_free_result(res);
        }
        execute_query(maxscales->conn_rwsplit[m], "DROP DATABASE db_to_check_client_ip");
    }

    mysql_close(conn);
    return ret;
}

int TestConnections::set_timeout(long int timeout_seconds)
{
    if (enable_timeouts)
    {
        timeout = timeout_seconds;
    }
    return 0;
}

int TestConnections::set_log_copy_interval(long int interval_seconds)
{
    log_copy_to_go = interval_seconds;
    log_copy_interval = interval_seconds;
    return 0;
}

int TestConnections::stop_timeout()
{
    timeout = 999999999;
    return 0;
}

void TestConnections::tprintf(const char *format, ...)
{
    timeval t2;
    gettimeofday(&t2, NULL);
    double elapsedTime = (t2.tv_sec - start_time.tv_sec);
    elapsedTime += (double) (t2.tv_usec - start_time.tv_usec) / 1000000.0;

    struct tm tm_now;
    localtime_r(&t2.tv_sec, &tm_now);
    unsigned int msec = t2.tv_usec / 1000;

    printf("%02u:%02u:%02u.%03u %04f: ", tm_now.tm_hour, tm_now.tm_min, tm_now.tm_sec, msec, elapsedTime);

    va_list argp;
    va_start(argp, format);
    vprintf(format, argp);
    va_end(argp);

    /** Add a newline if the message doesn't have one */
    if (format[strlen(format) - 1] != '\n')
    {
        printf("\n");
    }

    fflush(stdout);
    fflush(stderr);
}

void *timeout_thread( void *ptr )
{
    TestConnections * Test = (TestConnections *) ptr;
    struct timespec tim;
    while (Test->timeout > 0)
    {
        tim.tv_sec = 1;
        tim.tv_nsec = 0;
        nanosleep(&tim, NULL);
        Test->timeout--;
    }
    Test->tprintf("\n **** Timeout! *** \n");
    Test->~TestConnections();
    exit(250);
}

void *log_copy_thread( void *ptr )
{
    TestConnections * Test = (TestConnections *) ptr;
    struct timespec tim;
    while (true)
    {
        while (Test->log_copy_to_go > 0)
        {
            tim.tv_sec = 1;
            tim.tv_nsec = 0;
            nanosleep(&tim, NULL);
            Test->log_copy_to_go--;
        }
        Test->log_copy_to_go = Test->log_copy_interval;
        Test->tprintf("\n **** Copying all logs *** \n");
        Test->copy_all_logs_periodic();
    }

    return NULL;
}

int TestConnections::insert_select(int m, int N)
{
    int result = 0;

    tprintf("Create t1\n");
    set_timeout(30);
    create_t1(maxscales->conn_rwsplit[m]);

    tprintf("Insert data into t1\n");
    set_timeout(N * 16 + 30);
    insert_into_t1(maxscales->conn_rwsplit[m], N);
    stop_timeout();
    repl->sync_slaves();

    tprintf("SELECT: rwsplitter\n");
    set_timeout(30);
    result += select_from_t1(maxscales->conn_rwsplit[m], N);

    tprintf("SELECT: master\n");
    set_timeout(30);
    result += select_from_t1(maxscales->conn_master[m], N);

    tprintf("SELECT: slave\n");
    set_timeout(30);
    result += select_from_t1(maxscales->conn_slave[m], N);

    return result;
}

int TestConnections::use_db(int m, char * db)
{
    int local_result = 0;
    char sql[100];

    sprintf(sql, "USE %s;", db);
    set_timeout(20);
    tprintf("selecting DB '%s' for rwsplit\n", db);
    local_result += execute_query(maxscales->conn_rwsplit[m], sql);
    tprintf("selecting DB '%s' for readconn master\n", db);
    local_result += execute_query(maxscales->conn_slave[m], sql);
    tprintf("selecting DB '%s' for readconn slave\n", db);
    local_result += execute_query(maxscales->conn_master[m], sql);
    for (int i = 0; i < repl->N; i++)
    {
        tprintf("selecting DB '%s' for direct connection to node %d\n", db, i);
        local_result += execute_query(repl->nodes[i], sql);
    }
    return local_result;
}

int TestConnections::check_t1_table(int m, bool presence, char * db)
{
    const char *expected = presence ? "" : "NOT";
    const char *actual = presence ? "NOT" : "";
    int start_result = global_result;

    add_result(use_db(m, db), "use db failed\n");
    stop_timeout();
    repl->sync_slaves();

    tprintf("Checking: table 't1' should %s be found in '%s' database\n", expected, db);
    set_timeout(30);
    int exists = check_if_t1_exists(maxscales->conn_rwsplit[m]);

    if (exists == presence)
    {
        tprintf("RWSplit: ok\n");
    }
    else
    {
        add_result(1, "Table t1 is %s found in '%s' database using RWSplit\n", actual, db);
    }

    set_timeout(30);
    exists = check_if_t1_exists(maxscales->conn_master[m]);

    if (exists == presence)
    {
        tprintf("ReadConn master: ok\n");
    }
    else
    {
        add_result(1, "Table t1 is %s found in '%s' database using Readconnrouter with router option master\n",
                   actual, db);
    }

    set_timeout(30);
    exists = check_if_t1_exists(maxscales->conn_slave[m]);

    if (exists == presence)
    {
        tprintf("ReadConn slave: ok\n");
    }
    else
    {
        add_result(1, "Table t1 is %s found in '%s' database using Readconnrouter with router option slave\n", actual,
                   db);
    }


    for (int i = 0; i < repl->N; i++)
    {
        set_timeout(30);
        exists = check_if_t1_exists(repl->nodes[i]);
        if (exists == presence)
        {
            tprintf("Node %d: ok\n", i);
        }
        else
        {
            add_result(1, "Table t1 is %s found in '%s' database using direct connect to node %d\n", actual, db, i);
        }
    }

    stop_timeout();

    return global_result - start_result;
}

int TestConnections::try_query(MYSQL *conn, const char *format, ...)
{
    va_list valist;

    va_start(valist, format);
    int message_len = vsnprintf(NULL, 0, format, valist);
    va_end(valist);

    char sql[message_len + 1];

    va_start(valist, format);
    vsnprintf(sql, sizeof(sql), format, valist);
    va_end(valist);

    int res = execute_query_silent(conn, sql, false);
    add_result(res, "Query '%.*s%s' failed!\n", message_len < 100 ? message_len : 100, sql,
               message_len < 100 ? "" : "...");
    return res;
}

int TestConnections::try_query_all(int m, const char *sql)
{
    return try_query(maxscales->conn_rwsplit[m], sql) +
           try_query(maxscales->conn_master[m], sql) +
           try_query(maxscales->conn_slave[m], sql);
}

StringSet TestConnections::get_server_status(const char* name)
{
    std::set<std::string> rval;
    int rc;
    char* res = maxscales->ssh_node_output_f(0, true, &rc, "maxadmin list servers|grep \'%s\'", name);
    char* pipe = strrchr(res, '|');

    if (res && pipe)
    {
        pipe++;
        char* tok = strtok(pipe, ",");

        while (tok)
        {
            char* p = tok;
            char *end = strchr(tok, '\n');
            if (!end)
                end = strchr(tok, '\0');

            // Trim leading whitespace
            while (p < end && isspace(*p))
            {
                p++;
            }

            // Trim trailing whitespace
            while (end > tok && isspace(*end))
            {
                *end-- = '\0';
            }

            rval.insert(p);
            tok = strtok(NULL, ",\n");
        }

        free(res);
    }

    return rval;
}

int TestConnections::list_dirs(int m)
{
    for (int i = 0; i < repl->N; i++)
    {
        tprintf("ls on node %d\n", i);
        repl->ssh_node(i, (char *) "ls -la /var/lib/mysql", true);
        fflush(stdout);
    }
    tprintf("ls maxscale \n");
    maxscales->ssh_node(m, "ls -la /var/lib/maxscale/", true);
    fflush(stdout);
    return 0;
}

void TestConnections::check_current_operations(int m, int value)
{
    char value_str[512];
    sprintf(value_str, "%d", value);

    for (int i = 0; i < repl->N; i++)
    {
        char command[512];
        sprintf(command, "show server server%d", i + 1);
        add_result(maxscales->check_maxadmin_param(m, command, "Current no. of operations:", value_str),
                   "Current no. of operations is not %s", value_str);
    }
}

void TestConnections::check_current_connections(int m, int value)
{
    char value_str[512];
    sprintf(value_str, "%d", value);

    for (int i = 0; i < repl->N; i++)
    {
        char command[512];
        sprintf(command, "show server server%d", i + 1);
        add_result(maxscales->check_maxadmin_param(m, command, "Current no. of conns:", value_str),
                   "Current no. of conns is not %s", value_str);
    }
}

int TestConnections::take_snapshot(char * snapshot_name)
{
    char str[strlen(take_snapshot_command) + strlen(snapshot_name) + 2];
    sprintf(str, "%s %s", take_snapshot_command, snapshot_name);
    return system(str);
}

int TestConnections::revert_snapshot(char * snapshot_name)
{
    char str[strlen(revert_snapshot_command) + strlen(snapshot_name) + 2];
    sprintf(str, "%s %s", revert_snapshot_command, snapshot_name);
    return system(str);
}

bool TestConnections::test_bad_config(int m, const char *config)
{
    process_template(m, config, "./");

    // Set the timeout to prevent hangs with configurations that work
    set_timeout(20);

    return maxscales->ssh_node_f(m, true, "cp maxscale.cnf /etc/maxscale.cnf; service maxscale stop; "
                                 "maxscale -U maxscale -lstdout &> /dev/null && sleep 1 && pkill -9 maxscale") == 0;
}
void TestConnections::call_mdbci()
{
    system((std::string("mdbci up --labels ") + mdbci_labels).c_str());
}

std::string dump_status(const StringSet& current, const StringSet& expected)
{
    std::stringstream ss;
    ss << "Current status: (";

    for (const auto& a: current)
    {
        ss << a << ",";
    }

    ss << ") Expected status: (";

    for (const auto& a: expected)
    {
        ss << a << ",";
    }

    ss << ")";

    return ss.str();
}
<|MERGE_RESOLUTION|>--- conflicted
+++ resolved
@@ -225,9 +225,9 @@
 
     char * labels_string = NULL;
     template_name = get_template_name(test_name, &labels_string);
-    tprintf("Lables: %s\n", labels_string);
+    tprintf("Labels: %s\n", labels_string);
     labels = strstr(labels_string, "LABELS;");
-    tprintf("Lables: %s\n", labels);
+    tprintf("Labels: %s\n", labels);
     if (!labels)
     {
         labels = (char* ) "LABELS;REPL_BACKEND";
@@ -235,14 +235,18 @@
 
     mdbci_labels = get_mdbci_lables(labels);
     printf("mdbci labels %s\n", mdbci_labels.c_str());
-
-    if (mdbci_labels.find(std::string("repl")) == std::string::npos)
+    if (call_mdbci(""))
+    {
+        exit(MDBCI_FAUILT);
+    }
+
+    if (mdbci_labels.find(std::string("REPL_BACKEND")) == std::string::npos)
     {
         no_repl = true;
         tprintf("No need to use Master/Slave");
     }
 
-    if (mdbci_labels.find(std::string("galera")) == std::string::npos)
+    if (mdbci_labels.find(std::string("GALERA_BACKEND")) == std::string::npos)
     {
         no_galera = true;
         tprintf("No need to use Galera");
@@ -262,7 +266,10 @@
         repl->revert_snapshot_command = revert_snapshot_command;
         if (repl->check_nodes())
         {
-            call_mdbci();
+            if (call_mdbci("--recreate"))
+            {
+                exit(MDBCI_FAUILT);
+            }
         }
     }
     else
@@ -279,7 +286,10 @@
         galera->revert_snapshot_command = revert_snapshot_command;
         if (galera->check_nodes())
         {
-            call_mdbci();
+            if (call_mdbci("--recreate"))
+            {
+                exit(MDBCI_FAUILT);
+            }
         }
     }
     else
@@ -287,18 +297,16 @@
         galera = NULL;
     }
 
-
-<<<<<<< HEAD
-    maxscales = new Maxscales("maxscale", test_dir, verbose, &network_config);
+    maxscales = new Maxscales("maxscale", test_dir, verbose, use_valgrind, &network_config);
     if (maxscales->check_nodes() ||
-            ((maxscales->N < 2) && (mdbci_labels.find(std::string("maxscale2")) != std::string::npos))
+            ((maxscales->N < 2) && (mdbci_labels.find(std::string("SECOND_MAXSCALE")) != std::string::npos))
             )
     {
-        call_mdbci();
-    }
-=======
-    maxscales = new Maxscales("maxscale", test_dir, verbose, use_valgrind);
->>>>>>> 4697128b
+        if (call_mdbci("--recreate"))
+        {
+            exit(MDBCI_FAUILT);
+        }
+    }
 
     maxscales->use_ipv6 = use_ipv6;
     maxscales->ssl = ssl;
@@ -508,6 +516,16 @@
     else
     {
         sprintf(mdbci_vm_path, "%s/vms/", getenv("HOME"));
+    }
+
+    env = getenv("template");
+    if (env != NULL)
+    {
+        sprintf(mdbci_template, "%s", env);
+    }
+    else
+    {
+        sprintf(mdbci_template, "%s/vms/", getenv("default"));
     }
 
     mdbci_config_name = getenv("mdbci_config_name");
@@ -2094,9 +2112,51 @@
     return maxscales->ssh_node_f(m, true, "cp maxscale.cnf /etc/maxscale.cnf; service maxscale stop; "
                                  "maxscale -U maxscale -lstdout &> /dev/null && sleep 1 && pkill -9 maxscale") == 0;
 }
-void TestConnections::call_mdbci()
-{
-    system((std::string("mdbci up --labels ") + mdbci_labels).c_str());
+int TestConnections::call_mdbci(const char * options)
+{
+    struct stat buf;
+    if (stat(
+                (mdbci_vm_path + std::string("/") + mdbci_config_name).c_str(),
+                &buf)
+            )
+    {
+        if (system((std::string("mdbci mdbci --override --template ") +
+                    std::string(mdbci_template) +
+                    std::string(mdbci_vm_path) +
+                    std::string("/") +
+                    std::string(mdbci_config_name) +
+                    std::string(".json generate ") +
+                    std::string(mdbci_config_name)).c_str() ))
+        {
+            tprintf("MDBCI failed to generate virtual machines description");
+            return 1;
+        }
+    }
+
+    if (system((std::string("mdbci up ") +
+                std::string(mdbci_config_name) +
+                std::string(" --labels ") +
+                mdbci_labels +
+                std::string(" ") +
+                std::string(options)).c_str() ))
+    {
+        tprintf("MDBCI failed to bring up virtual machines");
+        return 1;
+    }
+    read_env();
+    if (repl)
+    {
+        repl->read_basic_env();
+    }
+    if (galera)
+    {
+        galera->read_basic_env();
+    }
+    if (maxscales)
+    {
+        maxscales->read_basic_env();
+    }
+    return 0;
 }
 
 std::string dump_status(const StringSet& current, const StringSet& expected)
