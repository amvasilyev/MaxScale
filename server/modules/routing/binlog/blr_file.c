--- conflicted
+++ resolved
@@ -25,15 +25,12 @@
  *
  * Date		Who			Description
  * 14/04/2014	Mark Riddoch		Initial implementation
-<<<<<<< HEAD
+ * 07/05/2015	Massimiliano Pinto	Added MAX_EVENT_TYPE_MARIADB10
  * 08/06/2015	Massimiliano Pinto	Addition of blr_cache_read_master_data()
  * 15/06/2015	Massimiliano Pinto	Addition of blr_file_get_next_binlogname()
  * 23/06/2015	Massimiliano Pinto	Addition of blr_file_use_binlog, blr_file_create_binlog
  * 29/06/2015	Massimiliano Pinto	Addition of blr_file_write_master_config()
  *					Cache directory is now 'cache' under router->binlogdir
-=======
- * 07/05/2015	Massimiliano Pinto	Added MAX_EVENT_TYPE_MARIADB10
->>>>>>> 5bde03ed
  *
  * @endverbatim
  */
@@ -664,8 +661,7 @@
 char	path[PATH_MAX+1], *ptr;
 int	fd;
 
-<<<<<<< HEAD
-	strncpy(path, router->binlogdir, 4096);
+	strncpy(path, router->binlogdir, PATH_MAX);
 	strncat(path, "/cache", 4096);
 
 	if (access(path, R_OK) == -1) {
@@ -673,18 +669,7 @@
 		mkdir_ret = mkdir(path, 0700);
 	}
 
-=======
-	strncpy(path,get_datadir(),PATH_MAX);
-	strncat(path,"/",PATH_MAX);
-	strncat(path, router->service->name, PATH_MAX);
-
-	if (access(path, R_OK) == -1)
-		mkdir(path, 0777);
-	strncat(path, "/.cache", PATH_MAX);
-	if (access(path, R_OK) == -1)
-		mkdir(path, 0777);
->>>>>>> 5bde03ed
-	strncat(path, "/", 4096);
+	strncat(path, "/", PATH_MAX);
 	strncat(path, response, PATH_MAX);
 
 	if ((fd = open(path, O_WRONLY|O_CREAT|O_TRUNC, 0666)) == -1)
@@ -713,18 +698,10 @@
 int	fd;
 GWBUF	*buf;
 
-<<<<<<< HEAD
-	strncpy(path, router->binlogdir, 4096);
-	strncat(path, "/cache", 4096);
-	strncat(path, "/", 4096);
-	strncat(path, response, 4096);
-=======
-	strncpy(path, get_datadir(),PATH_MAX);
+	strncpy(path, router->binlogdir, PATH_MAX);
+	strncat(path, "/cache", PATH_MAX);
 	strncat(path, "/", PATH_MAX);
-	strncat(path, router->service->name, PATH_MAX);
-	strncat(path, "/.cache/", PATH_MAX);
 	strncat(path, response, PATH_MAX);
->>>>>>> 5bde03ed
 
 	if ((fd = open(path, O_RDONLY)) == -1)
 		return NULL;
