/*
 * Copyright (c) 2016 MariaDB Corporation Ab
 *
 * Use of this software is governed by the Business Source License included
 * in the LICENSE.TXT file and at www.mariadb.com/bsl11.
 *
 * Change Date: 2022-01-01
 *
 * On the date above, in accordance with the Business Source License, use
 * of this software will be governed by version 2 or later of the General
 * Public License.
 */

#include "schemarouter.hh"
#include "schemaroutersession.hh"
#include "schemarouterinstance.hh"

#include <inttypes.h>

#include <maxbase/atomic.hh>
#include <maxscale/alloc.h>
#include <maxscale/modutil.hh>
#include <maxscale/poll.hh>
#include <maxscale/query_classifier.hh>
#include <maxscale/resultset.hh>

namespace schemarouter
{

bool connect_backend_servers(SSRBackendList& backends, MXS_SESSION* session);

enum route_target get_shard_route_target(uint32_t qtype);
bool              change_current_db(std::string& dest, Shard& shard, GWBUF* buf);
bool              extract_database(GWBUF* buf, char* str);
bool              detect_show_shards(GWBUF* query);
void              write_error_to_client(DCB* dcb, int errnum, const char* mysqlstate, const char* errmsg);

SchemaRouterSession::SchemaRouterSession(MXS_SESSION* session,
                                         SchemaRouter* router,
                                         SSRBackendList& backends)
    : mxs::RouterSession(session)
    , m_closed(false)
    , m_client(session->client_dcb)
    , m_mysql_session((MYSQL_session*)session->client_dcb->data)
    , m_backends(backends)
    , m_config(router->m_config)
    , m_router(router)
    , m_shard(m_router->m_shard_manager.get_shard(m_client->user, m_config->refresh_min_interval))
    , m_state(0)
    , m_sent_sescmd(0)
    , m_replied_sescmd(0)
    , m_load_target(NULL)
{
    char db[MYSQL_DATABASE_MAXLEN + 1] = "";
    MySQLProtocol* protocol = (MySQLProtocol*)session->client_dcb->protocol;
    bool using_db = false;
    bool have_db = false;
    const char* current_db = mxs_mysql_get_current_db(session);

    /* To enable connecting directly to a sharded database we first need
     * to disable it for the client DCB's protocol so that we can connect to them*/
    if (protocol->client_capabilities & GW_MYSQL_CAPABILITIES_CONNECT_WITH_DB
        && (have_db = *current_db))
    {
        protocol->client_capabilities &= ~GW_MYSQL_CAPABILITIES_CONNECT_WITH_DB;
        strcpy(db, current_db);
        mxs_mysql_set_current_db(session, "");
        using_db = true;
        MXS_INFO("Client logging in directly to a database '%s', "
                 "postponing until databases have been mapped.",
                 db);
    }

    if (using_db)
    {
        m_state |= INIT_USE_DB;
    }

    if (db[0])
    {
        /* Store the database the client is connecting to */
        m_connect_db = db;
    }

    mxb::atomic::add(&m_router->m_stats.sessions, 1);
}

SchemaRouterSession::~SchemaRouterSession()
{
}

void SchemaRouterSession::close()
{
    mxb_assert(!m_closed);

    /**
     * Lock router client session for secure read and update.
     */
    if (!m_closed)
    {
        m_closed = true;

        for (SSRBackendList::iterator it = m_backends.begin(); it != m_backends.end(); it++)
        {
            SSRBackend& bref = *it;
            /** The backends are closed here to trigger the shutdown of
             * the connected DCBs */
            if (bref->in_use())
            {
                bref->close();
            }
        }

        std::lock_guard<std::mutex> guard(m_router->m_lock);

        if (m_router->m_stats.longest_sescmd < m_stats.longest_sescmd)
        {
            m_router->m_stats.longest_sescmd = m_stats.longest_sescmd;
        }
        double ses_time = difftime(time(NULL), m_client->session->stats.connect);
        if (m_router->m_stats.ses_longest < ses_time)
        {
            m_router->m_stats.ses_longest = ses_time;
        }
        if (m_router->m_stats.ses_shortest > ses_time && m_router->m_stats.ses_shortest > 0)
        {
            m_router->m_stats.ses_shortest = ses_time;
        }

        m_router->m_stats.ses_average =
            (ses_time + ((m_router->m_stats.sessions - 1) * m_router->m_stats.ses_average))
            / (m_router->m_stats.sessions);
    }
}

static void inspect_query(GWBUF* pPacket, uint32_t* type, qc_query_op_t* op, uint8_t* command)
{
    uint8_t* data = GWBUF_DATA(pPacket);
    *command = data[4];

    switch (*command)
    {
    case MXS_COM_QUIT:          /*< 1 QUIT will close all sessions */
    case MXS_COM_INIT_DB:       /*< 2 DDL must go to the master */
    case MXS_COM_REFRESH:       /*< 7 - I guess this is session but not sure */
    case MXS_COM_DEBUG:         /*< 0d all servers dump debug info to stdout */
    case MXS_COM_PING:          /*< 0e all servers are pinged */
    case MXS_COM_CHANGE_USER:   /*< 11 all servers change it accordingly */
        // case MXS_COM_STMT_CLOSE: /*< free prepared statement */
        // case MXS_COM_STMT_SEND_LONG_DATA: /*< send data to column */
        // case MXS_COM_STMT_RESET: /*< resets the data of a prepared statement */
        *type = QUERY_TYPE_SESSION_WRITE;
        break;

    case MXS_COM_CREATE_DB: /**< 5 DDL must go to the master */
    case MXS_COM_DROP_DB:   /**< 6 DDL must go to the master */
        *type = QUERY_TYPE_WRITE;
        break;

    case MXS_COM_QUERY:
        *type = qc_get_type_mask(pPacket);
        *op = qc_get_operation(pPacket);
        break;

    case MXS_COM_STMT_PREPARE:
        *type = qc_get_type_mask(pPacket);
        *type |= QUERY_TYPE_PREPARE_STMT;
        break;

    case MXS_COM_STMT_EXECUTE:
        /** Parsing is not needed for this type of packet */
        *type = QUERY_TYPE_EXEC_STMT;
        break;

    case MXS_COM_SHUTDOWN:      /**< 8 where should shutdown be routed ? */
    case MXS_COM_STATISTICS:    /**< 9 ? */
    case MXS_COM_PROCESS_INFO:  /**< 0a ? */
    case MXS_COM_CONNECT:       /**< 0b ? */
    case MXS_COM_PROCESS_KILL:  /**< 0c ? */
    case MXS_COM_TIME:          /**< 0f should this be run in gateway ? */
    case MXS_COM_DELAYED_INSERT:/**< 10 ? */
    case MXS_COM_DAEMON:        /**< 1d ? */
    default:
        break;
    }

    if (mxs_log_is_priority_enabled(LOG_INFO))
    {
        char* sql;
        int sql_len;
        char* qtypestr = qc_typemask_to_string(*type);
        int rc = modutil_extract_SQL(pPacket, &sql, &sql_len);

        MXS_INFO("> Command: %s, stmt: %.*s %s%s",
                 STRPACKETTYPE(*command),
                 rc ? sql_len : 0,
                 rc ? sql : "",
                 (pPacket->hint == NULL ? "" : ", Hint:"),
                 (pPacket->hint == NULL ? "" : STRHINTTYPE(pPacket->hint->type)));

        MXS_FREE(qtypestr);
    }
}

SERVER* SchemaRouterSession::resolve_query_target(GWBUF* pPacket,
                                                  uint32_t type,
                                                  uint8_t  command,
                                                  enum route_target& route_target)
{
    SERVER* target = NULL;

    if (route_target != TARGET_NAMED_SERVER)
    {
        /** We either don't know or don't care where this query should go */
        target = get_shard_target(pPacket, type);

        if (target && target->is_usable())
        {
            route_target = TARGET_NAMED_SERVER;
        }
    }

    if (TARGET_IS_UNDEFINED(route_target))
    {
        /** We don't know where to send this. Route it to either the server with
         * the current default database or to the first available server. */
        target = get_shard_target(pPacket, type);

        if ((target == NULL && command != MXS_COM_INIT_DB && m_current_db.length() == 0)
            || command == MXS_COM_FIELD_LIST
            || m_current_db.length() == 0)
        {
            /** No current database and no databases in query or the database is
             * ignored, route to first available backend. */
            route_target = TARGET_ANY;
        }
    }

    if (TARGET_IS_ANY(route_target))
    {
        for (SSRBackendList::iterator it = m_backends.begin(); it != m_backends.end(); it++)
        {
            SERVER* server = (*it)->backend()->server;
            if (server->is_usable())
            {
                route_target = TARGET_NAMED_SERVER;
                target = server;
                break;
            }
        }

        if (TARGET_IS_ANY(route_target))
        {
            /**No valid backends alive*/
            MXS_ERROR("Failed to route query, no backends are available.");
        }
    }

    return target;
}

static bool is_empty_packet(GWBUF* pPacket)
{
    bool rval = false;
    uint8_t len[3];

    if (gwbuf_length(pPacket) == 4
        && gwbuf_copy_data(pPacket, 0, 3, len) == 3
        && gw_mysql_get_byte3(len) == 0)
    {
        rval = true;
    }

    return rval;
}

int32_t SchemaRouterSession::routeQuery(GWBUF* pPacket)
{
    if (m_closed)
    {
        return 0;
    }

    if (m_shard.empty())
    {
        /* Generate database list */
        query_databases();
    }

    int ret = 0;

    /**
     * If the databases are still being mapped or if the client connected
     * with a default database but no database mapping was performed we need
     * to store the query. Once the databases have been mapped and/or the
     * default database is taken into use we can send the query forward.
     */
    if (m_state & (INIT_MAPPING | INIT_USE_DB))
    {
        m_queue.push_back(pPacket);
        ret = 1;

        if (m_state == (INIT_READY | INIT_USE_DB))
        {
            /**
             * This state is possible if a client connects with a default database
             * and the shard map was found from the router cache
             */
            if (!handle_default_db())
            {
                ret = 0;
            }
        }
        return ret;
    }

    uint8_t command = 0;
    SERVER* target = NULL;
    uint32_t type = QUERY_TYPE_UNKNOWN;
    qc_query_op_t op = QUERY_OP_UNDEFINED;
    enum route_target route_target = TARGET_UNDEFINED;

    if (m_load_target)
    {
        /** A load data local infile is active */
        target = m_load_target;
        route_target = TARGET_NAMED_SERVER;

        if (is_empty_packet(pPacket))
        {
            m_load_target = NULL;
        }
    }
    else
    {
        inspect_query(pPacket, &type, &op, &command);

        /** Create the response to the SHOW DATABASES from the mapped databases */
        if (qc_query_is_type(type, QUERY_TYPE_SHOW_DATABASES))
        {
            send_databases();
            gwbuf_free(pPacket);
            return 1;
        }
        else if (detect_show_shards(pPacket))
        {
            if (send_shards())
            {
                ret = 1;
            }
            gwbuf_free(pPacket);
            return ret;
        }

        /** The default database changes must be routed to a specific server */
        if (command == MXS_COM_INIT_DB || op == QUERY_OP_CHANGE_DB)
        {
            if (!change_current_db(m_current_db, m_shard, pPacket))
            {
                char db[MYSQL_DATABASE_MAXLEN + 1];
                extract_database(pPacket, db);
                gwbuf_free(pPacket);

                char errbuf[128 + MYSQL_DATABASE_MAXLEN];
                snprintf(errbuf, sizeof(errbuf), "Unknown database: %s", db);

                if (m_config->debug)
                {
                    sprintf(errbuf + strlen(errbuf),
                            " ([%" PRIu64 "]: DB change failed)",
                            m_client->session->ses_id);
                }

                write_error_to_client(m_client,
                                      SCHEMA_ERR_DBNOTFOUND,
                                      SCHEMA_ERRSTR_DBNOTFOUND,
                                      errbuf);
                return 1;
            }

            route_target = TARGET_UNDEFINED;
            target = m_shard.get_location(m_current_db);

            if (target)
            {
                MXS_INFO("INIT_DB for database '%s' on server '%s'",
                         m_current_db.c_str(),
                         target->name());
                route_target = TARGET_NAMED_SERVER;
            }
            else
            {
                MXS_INFO("INIT_DB with unknown database");
            }
        }
        else
        {
            route_target = get_shard_route_target(type);
        }

        /**
         * Find a suitable server that matches the requirements of @c route_target
         */

        if (TARGET_IS_ALL(route_target))
        {
            /** Session commands, route to all servers */
            if (route_session_write(pPacket, command))
            {
                mxb::atomic::add(&m_router->m_stats.n_sescmd, 1, mxb::atomic::RELAXED);
                mxb::atomic::add(&m_router->m_stats.n_queries, 1, mxb::atomic::RELAXED);
                ret = 1;
            }
        }
        else if (target == NULL)
        {
            target = resolve_query_target(pPacket, type, command, route_target);
        }
    }

    DCB* target_dcb = NULL;

    if (TARGET_IS_NAMED_SERVER(route_target) && target
        && get_shard_dcb(&target_dcb, target->name()))
    {
        /** We know where to route this query */
        SSRBackend bref = get_bref_from_dcb(target_dcb);

        if (op == QUERY_OP_LOAD_LOCAL)
        {
            m_load_target = bref->backend()->server;
        }

        MXS_INFO("Route query to \t%s %s <", bref->name(), bref->uri());

        if (bref->has_session_commands())
        {
            /** Store current statement if execution of the previous
             * session command hasn't been completed. */
            bref->store_command(pPacket);
            pPacket = NULL;
            ret = 1;
        }
        else if (qc_query_is_type(type, QUERY_TYPE_PREPARE_STMT))
        {
            if (handle_statement(pPacket, bref, command, type))
            {
                mxb::atomic::add(&m_router->m_stats.n_sescmd, 1, mxb::atomic::RELAXED);
                mxb::atomic::add(&m_router->m_stats.n_queries, 1, mxb::atomic::RELAXED);
                ret = 1;
            }
        }
        else
        {
            uint8_t cmd = mxs_mysql_get_command(pPacket);

            auto responds = mxs_mysql_command_will_respond(cmd) ?
                mxs::Backend::EXPECT_RESPONSE :
                mxs::Backend::NO_RESPONSE;

            if (bref->write(pPacket, responds))
            {
                /** Add one query response waiter to backend reference */
                mxb::atomic::add(&m_router->m_stats.n_queries, 1, mxb::atomic::RELAXED);
                mxb::atomic::add(&bref->server()->stats.packets, 1, mxb::atomic::RELAXED);
                ret = 1;
            }
            else
            {
                gwbuf_free(pPacket);
            }
        }
    }

    return ret;
}
void SchemaRouterSession::handle_mapping_reply(SSRBackend& bref, GWBUF** pPacket)
{
    int rc = inspect_mapping_states(bref, pPacket);

    if (rc == 1)
    {
        synchronize_shards();
        m_state &= ~INIT_MAPPING;

        /* Check if the session is reconnecting with a database name
         * that is not in the hashtable. If the database is not found
         * then close the session. */

        if (m_state & INIT_USE_DB)
        {
            if (!handle_default_db())
            {
                rc = -1;
            }
        }
        else if (m_queue.size() && rc != -1)
        {
            mxb_assert(m_state == INIT_READY || m_state == INIT_USE_DB);
            MXS_INFO("Routing stored query");
            route_queued_query();
        }
    }

    if (rc == -1)
    {
        poll_fake_hangup_event(m_client);
    }
}

void SchemaRouterSession::process_sescmd_response(SSRBackend& bref, GWBUF** ppPacket)
{
    mxb_assert(GWBUF_IS_COLLECTED_RESULT(*ppPacket));
    uint8_t command = bref->next_session_command()->get_command();
    uint64_t id = bref->complete_session_command();
    MXS_PS_RESPONSE resp = {};

    if (m_replied_sescmd < m_sent_sescmd && id == m_replied_sescmd + 1)
    {
        if (command == MXS_COM_STMT_PREPARE)
        {
            mxs_mysql_extract_ps_response(*ppPacket, &resp);
            MXS_INFO("ID: %lu HANDLE: %lu", (unsigned long)id, (unsigned long)resp.id);
            m_shard.add_ps_handle(id, resp.id);
            MXS_INFO("STMT SERVER: %s", bref->backend()->server->name());
            m_shard.add_statement(id, bref->backend()->server);
            uint8_t* ptr = GWBUF_DATA(*ppPacket) + MYSQL_PS_ID_OFFSET;
            gw_mysql_set_byte4(ptr, id);
        }
        /** First reply to this session command, route it to the client */
        ++m_replied_sescmd;
    }
    else
    {
        /** The reply to this session command has already been sent to
         * the client, discard it */
        gwbuf_free(*ppPacket);
        *ppPacket = NULL;
    }
}

void SchemaRouterSession::clientReply(GWBUF* pPacket, DCB* pDcb)
{
    SSRBackend bref = get_bref_from_dcb(pDcb);

    if (m_closed || bref.get() == NULL)     // The bref should always be valid
    {
        gwbuf_free(pPacket);
        return;
    }

    bref->process_reply(pPacket);

    if (m_state & INIT_MAPPING)
    {
        handle_mapping_reply(bref, &pPacket);
    }
    else if (m_state & INIT_USE_DB)
    {
        MXS_DEBUG("Reply to USE '%s' received for session %p",
                  m_connect_db.c_str(),
                  m_client->session);
        m_state &= ~INIT_USE_DB;
        m_current_db = m_connect_db;
        mxb_assert(m_state == INIT_READY);

        gwbuf_free(pPacket);
        pPacket = NULL;

        if (m_queue.size())
        {
            route_queued_query();
        }
    }

    else if (m_queue.size())
    {
        mxb_assert(m_state == INIT_READY);
        route_queued_query();
    }
    else if (bref->reply_is_complete())
    {
        if (bref->has_session_commands())
        {
            process_sescmd_response(bref, &pPacket);
        }

        if (bref->has_session_commands() && bref->execute_session_command())
        {
            MXS_INFO("Backend %s:%d processed reply and starts to execute active cursor.",
                     bref->backend()->server->address,
                     bref->backend()->server->port);
        }
        else if (bref->write_stored_command())
        {
            mxb::atomic::add(&m_router->m_stats.n_queries, 1, mxb::atomic::RELAXED);
        }
    }

    if (pPacket)
    {
        MXS_SESSION_ROUTE_REPLY(pDcb->session, pPacket);
    }
}

void SchemaRouterSession::handleError(GWBUF* pMessage,
                                      DCB*   pProblem,
                                      mxs_error_action_t action,
                                      bool* pSuccess)
{
    mxb_assert(pProblem->role == DCB::Role::BACKEND);
    SSRBackend bref = get_bref_from_dcb(pProblem);

    if (bref.get() == NULL)     // Should never happen
    {
        return;
    }

    switch (action)
    {
    case ERRACT_NEW_CONNECTION:
        if (bref->is_waiting_result())
        {
            /** If the client is waiting for a reply, send an error. */
            m_client->func.write(m_client, gwbuf_clone(pMessage));
        }

        *pSuccess = have_servers();
        break;

    case ERRACT_REPLY_CLIENT:
        // The session pointer can be NULL if the creation fails when filters are being set up
        if (m_client->session && m_client->session->state == SESSION_STATE_STARTED)
        {
            m_client->func.write(m_client, gwbuf_clone(pMessage));
        }

        *pSuccess = false;      /*< no new backend servers were made available */
        break;

    default:
        *pSuccess = false;
        break;
    }

    bref->close();
}

/**
 * Private functions
 */


/**
 * Synchronize the router client session shard map with the global shard map for
 * this user.
 *
 * If the router doesn't have a shard map for this user then the current shard map
 * of the client session is added to the m_router-> If the shard map in the router is
 * out of date, its contents are replaced with the contents of the current client
 * session. If the router has a usable shard map, the current shard map of the client
 * is discarded and the router's shard map is used.
 * @param client Router session
 */
void SchemaRouterSession::synchronize_shards()
{
    m_router->m_stats.shmap_cache_miss++;
    m_router->m_shard_manager.update_shard(m_shard, m_client->user);
}

/**
 * Extract the database name from a COM_INIT_DB or literal USE ... query.
 * @param buf Buffer with the database change query
 * @param str Pointer where the database name is copied
 * @return True for success, false for failure
 */
bool extract_database(GWBUF* buf, char* str)
{
    uint8_t* packet;
    char* saved, * tok, * query = NULL;
    bool succp = true;
    unsigned int plen;

    packet = GWBUF_DATA(buf);
    plen = gw_mysql_get_byte3(packet) - 1;

    /** Copy database name from MySQL packet to session */
    if (mxs_mysql_get_command(buf) == MXS_COM_QUERY
        && qc_get_operation(buf) == QUERY_OP_CHANGE_DB)
    {
        const char* delim = "` \n\t;";

        query = modutil_get_SQL(buf);
        tok = strtok_r(query, delim, &saved);

        if (tok == NULL || strcasecmp(tok, "use") != 0)
        {
            MXS_ERROR("extract_database: Malformed chage database packet.");
            succp = false;
            goto retblock;
        }

        tok = strtok_r(NULL, delim, &saved);

        if (tok == NULL)
        {
            MXS_ERROR("extract_database: Malformed change database packet.");
            succp = false;
            goto retblock;
        }

        strncpy(str, tok, MYSQL_DATABASE_MAXLEN);
    }
    else
    {
        memcpy(str, packet + 5, plen);
        memset(str + plen, 0, 1);
    }
retblock:
    MXS_FREE(query);
    return succp;
}

/**
 * Execute in backends used by current router session.
 * Save session variable commands to router session property
 * struct. Thus, they can be replayed in backends which are
 * started and joined later.
 *
 * Suppress redundant OK packets sent by backends.
 *
 * The first OK packet is replied to the client.
 * Return true if succeed, false is returned if router session was closed or
 * if execute_sescmd_in_backend failed.
 */
bool SchemaRouterSession::route_session_write(GWBUF* querybuf, uint8_t command)
{
    bool succp = false;

    MXS_INFO("Session write, routing to all servers.");
    mxb::atomic::add(&m_stats.longest_sescmd, 1, mxb::atomic::RELAXED);

    /** Increment the session command count */
    ++m_sent_sescmd;

    for (SSRBackendList::iterator it = m_backends.begin(); it != m_backends.end(); it++)
    {
        if ((*it)->in_use())
        {
            GWBUF* buffer = gwbuf_clone(querybuf);

            (*it)->append_session_command(buffer, m_sent_sescmd);

            if (mxs_log_is_priority_enabled(LOG_INFO))
            {
                MXS_INFO("Route query to %s\t%s:%d",
                         (*it)->backend()->server->is_master() ? "master" : "slave",
                         (*it)->backend()->server->address,
                         (*it)->backend()->server->port);
            }

            if ((*it)->session_command_count() == 1)
            {
                if ((*it)->execute_session_command())
                {
                    succp = true;
                    mxb::atomic::add(&(*it)->server()->stats.packets, 1, mxb::atomic::RELAXED);
                }
                else
                {
                    MXS_ERROR("Failed to execute session "
                              "command in %s:%d",
                              (*it)->backend()->server->address,
                              (*it)->backend()->server->port);
                }
            }
            else
            {
                mxb_assert((*it)->session_command_count() > 1);
                /** The server is already executing a session command */
                MXS_INFO("Backend %s:%d already executing sescmd.",
                         (*it)->backend()->server->address,
                         (*it)->backend()->server->port);
                succp = true;
            }
        }
    }

    gwbuf_free(querybuf);
    return succp;
}

/**
 * Check if a router session has servers in use
 * @param rses Router client session
 * @return True if session has a single backend server in use that is running.
 * False if no backends are in use or running.
 */
bool SchemaRouterSession::have_servers()
{
    for (SSRBackendList::iterator it = m_backends.begin(); it != m_backends.end(); it++)
    {
        if ((*it)->in_use() && !(*it)->is_closed())
        {
            return true;
        }
    }

    return false;
}

/**
 * Finds out if there is a backend reference pointing at the DCB given as
 * parameter.
 * @param rses  router client session
 * @param dcb   DCB
 *
 * @return backend reference pointer if succeed or NULL
 */
SSRBackend SchemaRouterSession::get_bref_from_dcb(DCB* dcb)
{
    for (SSRBackendList::iterator it = m_backends.begin(); it != m_backends.end(); it++)
    {
        if ((*it)->dcb() == dcb)
        {
            return *it;
        }
    }

    // This should not happen
    mxb_assert(false);
    return SSRBackend(reinterpret_cast<SRBackend*>(NULL));
}

/**
 * Detect if a query contains a SHOW SHARDS query.
 * @param query Query to inspect
 * @return true if the query is a SHOW SHARDS query otherwise false
 */
bool detect_show_shards(GWBUF* query)
{
    bool rval = false;
    char* querystr, * tok, * sptr;

    if (query == NULL)
    {
        MXS_ERROR("NULL value passed at %s:%d", __FILE__, __LINE__);
        return false;
    }

    if (!modutil_is_SQL(query) && !modutil_is_SQL_prepare(query))
    {
        return false;
    }

    if ((querystr = modutil_get_SQL(query)) == NULL)
    {
        MXS_ERROR("Failure to parse SQL at  %s:%d", __FILE__, __LINE__);
        return false;
    }

    tok = strtok_r(querystr, " ", &sptr);
    if (tok && strcasecmp(tok, "show") == 0)
    {
        tok = strtok_r(NULL, " ", &sptr);
        if (tok && strcasecmp(tok, "shards") == 0)
        {
            rval = true;
        }
    }

    MXS_FREE(querystr);
    return rval;
}

/**
 * Send a result set of all shards and their locations to the client.
 * @param rses Router client session
 * @return 0 on success, -1 on error
 */
bool SchemaRouterSession::send_shards()
{
    std::unique_ptr<ResultSet> set = ResultSet::create({"Database", "Server"});
    ServerMap pContent;
    m_shard.get_content(pContent);

    for (const auto& a : pContent)
    {
        set->add_row({a.first, a.second->name()});
    }

    set->write(m_client);

    return true;
}

/**
 *
 * @param dcb
 * @param errnum
 * @param mysqlstate
 * @param errmsg
 */
void write_error_to_client(DCB* dcb, int errnum, const char* mysqlstate, const char* errmsg)
{
    GWBUF* errbuff = modutil_create_mysql_err_msg(1, 0, errnum, mysqlstate, errmsg);
    if (errbuff)
    {
        if (dcb->func.write(dcb, errbuff) != 1)
        {
            MXS_ERROR("Failed to write error packet to client.");
        }
    }
    else
    {
        MXS_ERROR("Memory allocation failed when creating error packet.");
    }
}

/**
 *
 * @param router_cli_ses
 * @return
 */
bool SchemaRouterSession::handle_default_db()
{
    bool rval = false;
    SERVER* target = m_shard.get_location(m_connect_db);

    if (target)
    {
        /* Send a COM_INIT_DB packet to the server with the right database
         * and set it as the client's active database */

        unsigned int qlen = m_connect_db.length();
        GWBUF* buffer = gwbuf_alloc(qlen + 5);

        if (buffer)
        {
            uint8_t* data = GWBUF_DATA(buffer);
            gw_mysql_set_byte3(data, qlen + 1);
            data[3] = 0x0;
            data[4] = 0x2;
            memcpy(data + 5, m_connect_db.c_str(), qlen);
            SSRBackend backend;
            DCB* dcb = NULL;

            if (get_shard_dcb(&dcb, target->name())
                && (backend = get_bref_from_dcb(dcb)))
            {
                backend->write(buffer);
                MXS_DEBUG("USE '%s' sent to %s for session %p",
                          m_connect_db.c_str(),
                          target->name(),
                          m_client->session);
                rval = true;
            }
            else
            {
                MXS_INFO("Couldn't find target DCB for '%s'.", target->name());
            }
        }
        else
        {
            MXS_ERROR("Buffer allocation failed.");
        }
    }
    else
    {
        /** Unknown database, hang up on the client*/
        MXS_INFO("Connecting to a non-existent database '%s'", m_connect_db.c_str());
        char errmsg[128 + MYSQL_DATABASE_MAXLEN + 1];
        sprintf(errmsg, "Unknown database '%s'", m_connect_db.c_str());
        if (m_config->debug)
        {
            sprintf(errmsg + strlen(errmsg),
                    " ([%" PRIu64 "]: DB not found on connect)",
                    m_client->session->ses_id);
        }
        write_error_to_client(m_client,
                              SCHEMA_ERR_DBNOTFOUND,
                              SCHEMA_ERRSTR_DBNOTFOUND,
                              errmsg);
    }

    return rval;
}

void SchemaRouterSession::route_queued_query()
{
    GWBUF* tmp = m_queue.front().release();
    m_queue.pop_front();

#ifdef SS_DEBUG
    char* querystr = modutil_get_SQL(tmp);
    MXS_DEBUG("Sending queued buffer for session %p: %s",
              m_client->session,
              querystr);
    MXS_FREE(querystr);
#endif

    poll_add_epollin_event_to_dcb(m_client, tmp);
}

/**
 *
 * @param router_cli_ses Router client session
 * @return 1 if mapping is done, 0 if it is still ongoing and -1 on error
 */
int SchemaRouterSession::inspect_mapping_states(SSRBackend& bref,
                                                GWBUF** wbuf)
{
    bool mapped = true;
    GWBUF* writebuf = *wbuf;

    for (SSRBackendList::iterator it = m_backends.begin(); it != m_backends.end(); it++)
    {
        if (bref->dcb() == (*it)->dcb() && !(*it)->is_mapped())
        {
            enum showdb_response rc = parse_mapping_response(*it, &writebuf);

            if (rc == SHOWDB_FULL_RESPONSE)
            {
                (*it)->set_mapped(true);
                MXS_DEBUG("Received SHOW DATABASES reply from %s for session %p",
                          (*it)->backend()->server->name(),
                          m_client->session);
            }
            else
            {
                mxb_assert(rc != SHOWDB_PARTIAL_RESPONSE);
                DCB* client_dcb = NULL;

                if ((m_state & INIT_FAILED) == 0)
                {
                    if (rc == SHOWDB_DUPLICATE_DATABASES)
                    {
                        MXS_ERROR("Duplicate tables found, closing session.");
                    }
                    else
                    {
                        MXS_ERROR("Fatal error when processing SHOW DATABASES response, closing session.");
                    }
                    client_dcb = m_client;

                    /** This is the first response to the database mapping which
                     * has duplicate database conflict. Set the initialization bitmask
                     * to INIT_FAILED */
                    m_state |= INIT_FAILED;

                    /** Send the client an error about duplicate databases
                     * if there is a queued query from the client. */
                    if (m_queue.size())
                    {
                        GWBUF* error = modutil_create_mysql_err_msg(1,
                                                                    0,
                                                                    SCHEMA_ERR_DUPLICATEDB,
                                                                    SCHEMA_ERRSTR_DUPLICATEDB,
                                                                    "Error: duplicate tables "
                                                                    "found on two different shards.");

                        if (error)
                        {
                            client_dcb->func.write(client_dcb, error);
                        }
                        else
                        {
                            MXS_ERROR("Creating buffer for error message failed.");
                        }
                    }
                }
                *wbuf = writebuf;
                return -1;
            }
        }

        if ((*it)->in_use() && !(*it)->is_mapped())
        {
            mapped = false;
            MXS_DEBUG("Still waiting for reply to SHOW DATABASES from %s for session %p",
                      (*it)->backend()->server->name(),
                      m_client->session);
        }
    }
    *wbuf = writebuf;
    return mapped ? 1 : 0;
}

/**
 * Read new database name from COM_INIT_DB packet or a literal USE ... COM_QUERY
 * packet, check that it exists in the hashtable and copy its name to MYSQL_session.
 *
 * @param dest Destination where the database name will be written
 * @param dbhash Hashtable containing valid databases
 * @param buf   Buffer containing the database change query
 *
 * @return true if new database is set, false if non-existent database was tried
 * to be set
 */
bool change_current_db(std::string& dest, Shard& shard, GWBUF* buf)
{
    bool succp = false;
    char db[MYSQL_DATABASE_MAXLEN + 1];

    if (GWBUF_LENGTH(buf) <= MYSQL_DATABASE_MAXLEN - 5)
    {
        /** Copy database name from MySQL packet to session */
        if (extract_database(buf, db))
        {
            MXS_INFO("change_current_db: INIT_DB with database '%s'", db);
            /**
             * Update the session's active database only if it's in the hashtable.
             * If it isn't found, send a custom error packet to the client.
             */

            SERVER* target = shard.get_location(db);

            if (target)
            {
                dest = db;
                MXS_INFO("change_current_db: database is on server: '%s'.", target->name());
                succp = true;
            }
        }
    }
    else
    {
        MXS_ERROR("change_current_db: failed to change database: Query buffer too large");
    }

    return succp;
}

/**
 * Convert a length encoded string into a C string.
 * @param data Pointer to the first byte of the string
 * @return Pointer to the newly allocated string or NULL if the value is NULL or an error occurred
 */
char* get_lenenc_str(void* data)
{
    unsigned char* ptr = (unsigned char*)data;
    char* rval;
    uintptr_t size;
    long offset;

    if (data == NULL)
    {
        return NULL;
    }

    if (*ptr < 251)
    {
        size = (uintptr_t) * ptr;
        offset = 1;
    }
    else
    {
        switch (*(ptr))
        {
        case 0xfb:
            return NULL;

        case 0xfc:
            size = *(ptr + 1) + (*(ptr + 2) << 8);
            offset = 2;
            break;

        case 0xfd:
            size = *ptr + (*(ptr + 2) << 8) + (*(ptr + 3) << 16);
            offset = 3;
            break;

        case 0xfe:
            size = *ptr + ((*(ptr + 2) << 8)) + (*(ptr + 3) << 16)
                + (*(ptr + 4) << 24) + ((uintptr_t) * (ptr + 5) << 32)
                + ((uintptr_t) * (ptr + 6) << 40)
                + ((uintptr_t) * (ptr + 7) << 48) + ((uintptr_t) * (ptr + 8) << 56);
            offset = 8;
            break;

        default:
            return NULL;
        }
    }

    rval = (char*)MXS_MALLOC(sizeof(char) * (size + 1));
    if (rval)
    {
        memcpy(rval, ptr + offset, size);
        memset(rval + size, 0, 1);
    }
    return rval;
}

bool SchemaRouterSession::ignore_duplicate_database(const char* data)
{
    bool rval = false;

    if (m_config->ignored_dbs.find(data) != m_config->ignored_dbs.end())
    {
        rval = true;
    }
    else if (m_config->ignore_regex)
    {
        pcre2_match_data* match_data = pcre2_match_data_create_from_pattern(m_config->ignore_regex, NULL);

        if (match_data == NULL)
        {
            throw std::bad_alloc();
        }

        if (pcre2_match(m_config->ignore_regex,
                        (PCRE2_SPTR) data,
                        PCRE2_ZERO_TERMINATED,
                        0,
                        0,
                        match_data,
                        NULL) >= 0)
        {
            rval = true;
        }

        pcre2_match_data_free(match_data);
    }

    return rval;
}

/**
 * Parses a response set to a SHOW DATABASES query and inserts them into the
 * router client session's database hashtable. The name of the database is used
 * as the key and the unique name of the server is the value. The function
 * currently supports only result sets that span a single SQL packet.
 * @param rses Router client session
 * @param target Target server where the database is
 * @param buf GWBUF containing the result set
 * @return 1 if a complete response was received, 0 if a partial response was received
 * and -1 if a database was found on more than one server.
 */
enum showdb_response SchemaRouterSession::parse_mapping_response(SSRBackend& bref, GWBUF** buffer)
{
    bool duplicate_found = false;
    enum showdb_response rval = SHOWDB_PARTIAL_RESPONSE;

    if (buffer == NULL || *buffer == NULL)
    {
        return SHOWDB_FATAL_ERROR;
    }

    /** TODO: Don't make the buffer contiguous but process it as a buffer chain */
    *buffer = gwbuf_make_contiguous(*buffer);
    MXS_ABORT_IF_NULL(*buffer);
    GWBUF* buf = modutil_get_complete_packets(buffer);

    if (buf == NULL)
    {
        return SHOWDB_PARTIAL_RESPONSE;
    }
    int n_eof = 0;

    uint8_t* ptr = (uint8_t*) buf->start;

    if (PTR_IS_ERR(ptr))
    {
        MXS_INFO("Mapping query returned an error.");
        gwbuf_free(buf);
        return SHOWDB_FATAL_ERROR;
    }

    if (n_eof == 0)
    {
        /** Skip column definitions */
        while (ptr < (uint8_t*) buf->end && !PTR_IS_EOF(ptr))
        {
            ptr += gw_mysql_get_byte3(ptr) + 4;
        }

        if (ptr >= (uint8_t*) buf->end)
        {
            MXS_INFO("Malformed packet for mapping query.");
            *buffer = gwbuf_append(buf, *buffer);
            return SHOWDB_FATAL_ERROR;
        }

        n_eof++;
        /** Skip first EOF packet */
        ptr += gw_mysql_get_byte3(ptr) + 4;
    }

    while (ptr < (uint8_t*) buf->end && !PTR_IS_EOF(ptr))
    {
        int payloadlen = gw_mysql_get_byte3(ptr);
        int packetlen = payloadlen + 4;
        char* data = get_lenenc_str(ptr + 4);
        SERVER* target = bref->backend()->server;

        if (data)
        {
            if (m_shard.add_location(data, target))
            {
                MXS_INFO("<%s, %s>", target->name(), data);
            }
            else
            {
                if (!ignore_duplicate_database(data))
                {
                    duplicate_found = true;
                    SERVER* duplicate = m_shard.get_location(data);

                    MXS_ERROR("Table '%s' found on servers '%s' and '%s' for user %s@%s.",
                              data,
                              target->name(),
                              duplicate->name(),
                              m_client->user,
                              m_client->remote);
                }
                else if (m_config->preferred_server == target)
                {
                    /** In conflict situations, use the preferred server */
                    MXS_INFO("Forcing location of '%s' from '%s' to '%s'",
                             data,
                             m_shard.get_location(data)->name(),
                             target->name());
                    m_shard.replace_location(data, target);
                }
            }
            MXS_FREE(data);
        }
        ptr += packetlen;
    }

    if (ptr < (unsigned char*) buf->end && PTR_IS_EOF(ptr) && n_eof == 1)
    {
        n_eof++;
        MXS_INFO("SHOW DATABASES fully received from %s.",
                 bref->backend()->server->name());
    }
    else
    {
        MXS_INFO("SHOW DATABASES partially received from %s.",
                 bref->backend()->server->name());
    }

    gwbuf_free(buf);

    if (duplicate_found)
    {
        rval = SHOWDB_DUPLICATE_DATABASES;
    }
    else if (n_eof == 2)
    {
        rval = SHOWDB_FULL_RESPONSE;
    }

    return rval;
}

/**
 * Initiate the generation of the database hash table by sending a
 * SHOW DATABASES query to each valid backend server. This sets the session
 * into the mapping state where it queues further queries until all the database
 * servers have returned a result.
 * @param inst Router instance
 * @param session Router client session
 * @return 1 if all writes to backends were succesful and 0 if one or more errors occurred
 */
void SchemaRouterSession::query_databases()
{

    for (SSRBackendList::iterator it = m_backends.begin(); it != m_backends.end(); it++)
    {
        (*it)->set_mapped(false);
    }

    m_state |= INIT_MAPPING;
    m_state &= ~INIT_UNINT;

    GWBUF* buffer = modutil_create_query("SELECT schema_name FROM information_schema.schemata AS s "
                                         "LEFT JOIN information_schema.tables AS t ON s.schema_name = t.table_schema "
                                         "WHERE t.table_name IS NULL "
                                         "UNION "
                                         "SELECT CONCAT (table_schema, '.', table_name) FROM information_schema.tables "
                                         "WHERE table_schema NOT IN ('information_schema', 'performance_schema', 'mysql');");
    gwbuf_set_type(buffer, GWBUF_TYPE_COLLECT_RESULT);

    for (SSRBackendList::iterator it = m_backends.begin(); it != m_backends.end(); it++)
    {
        if ((*it)->in_use() && !(*it)->is_closed() && (*it)->backend()->server->is_usable())
        {
            GWBUF* clone = gwbuf_clone(buffer);
            MXS_ABORT_IF_NULL(clone);

            if (!(*it)->write(clone))
            {
                MXS_ERROR("Failed to write mapping query to '%s'",
                          (*it)->backend()->server->name());
            }
        }
    }
    gwbuf_free(buffer);
}

/**
 * Check the hashtable for the right backend for this query.
 * @param router Router instance
 * @param client Client router session
 * @param buffer Query to inspect
 * @return Name of the backend or NULL if the query contains no known databases.
 */
SERVER* SchemaRouterSession::get_shard_target(GWBUF* buffer, uint32_t qtype)
{
    SERVER* rval = NULL;
    qc_query_op_t op = QUERY_OP_UNDEFINED;
    uint8_t command = mxs_mysql_get_command(buffer);

    if (command == MXS_COM_QUERY)
    {
        op = qc_get_operation(buffer);
        rval = get_query_target(buffer);
    }

    if (mxs_mysql_is_ps_command(command)
        || qc_query_is_type(qtype, QUERY_TYPE_PREPARE_NAMED_STMT)
        || qc_query_is_type(qtype, QUERY_TYPE_DEALLOC_PREPARE)
        || qc_query_is_type(qtype, QUERY_TYPE_PREPARE_STMT)
        || op == QUERY_OP_EXECUTE)
    {
        rval = get_ps_target(buffer, qtype, op);
    }

    if (buffer->hint && buffer->hint->type == HINT_ROUTE_TO_NAMED_SERVER)
    {
        for (SSRBackendList::iterator it = m_backends.begin(); it != m_backends.end(); it++)
        {
            const char* srvnm = (*it)->backend()->server->name();

            if (strcmp(srvnm, (char*)buffer->hint->data) == 0)
            {
                rval = (*it)->backend()->server;
                MXS_INFO("Routing hint found (%s)", rval->name());
            }
        }
    }

    if (rval == NULL && m_current_db.length())
    {
        /**
         * If the target name has not been found and the session has an
         * active database, set is as the target
         */
        rval = m_shard.get_location(m_current_db);

        if (rval)
        {
            MXS_INFO("Using active database '%s' on '%s'",
                     m_current_db.c_str(),
                     rval->name());
        }
    }
    return rval;
}

/**
 * Provide the router with a pointer to a suitable backend dcb.
 *
 * Detect failures in server statuses and reselect backends if necessary
 * If name is specified, server name becomes primary selection criteria.
 * Similarly, if max replication lag is specified, skip backends which lag too
 * much.
 *
 * @param p_dcb Address of the pointer to the resulting DCB
 * @param name  Name of the backend which is primarily searched. May be NULL.
 *
 * @return True if proper DCB was found, false otherwise.
 */
bool SchemaRouterSession::get_shard_dcb(DCB** p_dcb, const char* name)
{
    bool succp = false;
    mxb_assert(p_dcb != NULL && *(p_dcb) == NULL);

    for (SSRBackendList::iterator it = m_backends.begin(); it != m_backends.end(); it++)
    {
        SERVER_REF* b = (*it)->backend();
        /**
         * To become chosen:
         * backend must be in use, name must match, and
         * the backend state must be RUNNING
         */
        if ((*it)->in_use()
            && (strncasecmp(name, b->server->name(), PATH_MAX) == 0)
            && b->server->is_usable())
        {
            *p_dcb = (*it)->dcb();
            succp = true;
            break;
        }
    }

    return succp;
}


/**
 * Examine the query type, transaction state and routing hints. Find out the
 * target for query routing.
 *
 *  @param qtype      Type of query
 *  @param trx_active Is transacation active or not
 *  @param hint       Pointer to list of hints attached to the query buffer
 *
 *  @return bitfield including the routing target, or the target server name
 *          if the query would otherwise be routed to slave.
 */
enum route_target get_shard_route_target(uint32_t qtype)
{
    enum route_target target = TARGET_UNDEFINED;

    /**
     * These queries are not affected by hints
     */
    if (qc_query_is_type(qtype, QUERY_TYPE_SESSION_WRITE)
        || qc_query_is_type(qtype, QUERY_TYPE_GSYSVAR_WRITE)
        || qc_query_is_type(qtype, QUERY_TYPE_USERVAR_WRITE)
        || qc_query_is_type(qtype, QUERY_TYPE_ENABLE_AUTOCOMMIT)
        || qc_query_is_type(qtype, QUERY_TYPE_DISABLE_AUTOCOMMIT))
    {
        /** hints don't affect on routing */
        target = TARGET_ALL;
    }
    else if (qc_query_is_type(qtype, QUERY_TYPE_SYSVAR_READ)
             || qc_query_is_type(qtype, QUERY_TYPE_GSYSVAR_READ))
    {
        target = TARGET_ANY;
    }

    return target;
}

/**
 * Generates a custom SHOW DATABASES result set from all the databases in the
 * hashtable. Only backend servers that are up and in a proper state are listed
 * in it.
 * @param router Router instance
 * @param client Router client session
 * @return True if the sending of the database list was successful, otherwise false
 */
void SchemaRouterSession::send_databases()
{
    ServerMap dblist;
    std::list<std::string> db_names;
    m_shard.get_content(dblist);
    for (ServerMap::iterator it = dblist.begin(); it != dblist.end(); it++)
    {
        std::string db = it->first.substr(0, it->first.find("."));
        if (std::find(db_names.begin(), db_names.end(), db) == db_names.end())
        {
            db_names.push_back(db);
        }
    }

    std::unique_ptr<ResultSet> set = ResultSet::create({"Database"});

    for (const auto& name : db_names)
    {
        set->add_row({name});
    }

    set->write(m_client);
}

bool SchemaRouterSession::handle_statement(GWBUF* querybuf, SSRBackend& bref, uint8_t command, uint32_t type)
{
    bool succp = false;

    mxb::atomic::add(&m_stats.longest_sescmd, 1, mxb::atomic::RELAXED);

    /** Increment the session command count */
    ++m_sent_sescmd;

    if (bref->in_use())
    {
        GWBUF* buffer = gwbuf_clone(querybuf);
        bref->append_session_command(buffer, m_sent_sescmd);

        if (bref->session_command_count() == 1)
        {
            if (bref->execute_session_command())
            {
                succp = true;
                mxb::atomic::add(&bref->server()->stats.packets, 1, mxb::atomic::RELAXED);
            }
            else
            {
                MXS_ERROR("Failed to execute session "
                          "command in %s:%d",
                          bref->backend()->server->address,
                          bref->backend()->server->port);
            }
        }
        else
        {
            mxb_assert(bref->session_command_count() > 1);
            /** The server is already executing a session command */
            MXS_INFO("Backend %s:%d already executing sescmd.",
                     bref->backend()->server->address,
                     bref->backend()->server->port);
            succp = true;
        }
    }

    gwbuf_free(querybuf);
    return succp;
}

SERVER* SchemaRouterSession::get_query_target(GWBUF* buffer)
{
    int n_tables = 0;
    char** tables = qc_get_table_names(buffer, &n_tables, true);
    SERVER* rval = NULL;

    for (int i = 0; i < n_tables; i++)
    {
        if (strchr(tables[i], '.') == NULL)
        {
            rval = m_shard.get_location(m_current_db);
            break;
        }
    }

    int n_databases = 0;
    char** databases = qc_get_database_names(buffer, &n_databases);

    if (n_databases > 0)
    {
        // Prefer to select the route target by table. If no tables, route by database.
        if (n_tables)
        {
            for (int i = 0; i < n_tables; i++)
            {
                SERVER* target = m_shard.get_location(tables[i]);
                if (target)
                {
<<<<<<< HEAD
                    MXS_ERROR("Query targets tables on servers '%s' and '%s'. "
                              "Cross server queries are not supported.",
                              rval->name(),
                              target->name());
=======
                    if (rval && target != rval)
                    {
                        MXS_ERROR("Query targets tables on servers '%s' and '%s'. "
                                  "Cross server queries are not supported.",
                                  rval->name, target->name);
                    }
                    else if (rval == NULL)
                    {
                        rval = target;
                        MXS_INFO("Query targets table '%s' on server '%s'", tables[i], rval->name);
                    }
>>>>>>> 116efb24
                }
            }
        }
        else if (rval == nullptr)
        {
            // Queries which target a database but no tables can have multiple targets. Select first one.
            for (int i = 0; i < n_databases; i++)
            {
                SERVER* target = m_shard.get_location(databases[i]);
                if (target)
                {
                    rval = target;
<<<<<<< HEAD
                    MXS_INFO("Query targets table '%s' on server '%s'",
                             tables[j],
                             rval->name());
=======
                    break;
>>>>>>> 116efb24
                }
            }
        }
    }


    // Free the databases and tables arrays.
    for (int i = 0; i < n_databases; i++)
    {
        MXS_FREE(databases[i]);
    }
    MXS_FREE(databases);

    for (int i = 0; i < n_tables; i++)
    {
        MXS_FREE(tables[i]);
    }
    MXS_FREE(tables);

    return rval;
}

SERVER* SchemaRouterSession::get_ps_target(GWBUF* buffer, uint32_t qtype, qc_query_op_t op)
{
    SERVER* rval = NULL;
    uint8_t command = mxs_mysql_get_command(buffer);

    if (qc_query_is_type(qtype, QUERY_TYPE_PREPARE_NAMED_STMT))
    {
        // If pStmt is null, the PREPARE was malformed. In that case it can be routed to any backend to get
        // a proper error response. Also returns null if preparing from a variable. This is a limitation.
        GWBUF* pStmt = qc_get_preparable_stmt(buffer);
        if (pStmt)
        {
            int n_tables = 0;
            char** tables = qc_get_table_names(pStmt, &n_tables, true);
            char* stmt = qc_get_prepare_name(buffer);

            for (int i = 0; i < n_tables; i++)
            {
                SERVER* target = m_shard.get_location(tables[i]);
                if (target)
                {
<<<<<<< HEAD
                    MXS_ERROR("Statement targets tables on servers '%s' and '%s'. "
                              "Cross server queries are not supported.",
                              rval->name(),
                              target->name());
                }
                else if (rval == NULL)
                {
                    rval = target;
=======
                    if (rval && target != rval)
                    {
                        MXS_ERROR("Statement targets tables on servers '%s' and '%s'. "
                                  "Cross server queries are not supported.",
                                  rval->name, target->name);
                    }
                    else if (rval == NULL)
                    {
                        rval = target;
                    }
>>>>>>> 116efb24
                }
                MXS_FREE(tables[i]);
            }

<<<<<<< HEAD
        if (rval)
        {
            MXS_INFO("PREPARING NAMED %s ON SERVER %s", stmt, rval->name());
            m_shard.add_statement(stmt, rval);
=======
            if (rval)
            {
                MXS_INFO("PREPARING NAMED %s ON SERVER %s", stmt, rval->name);
                m_shard.add_statement(stmt, rval);
            }
            MXS_FREE(tables);
            MXS_FREE(stmt);
>>>>>>> 116efb24
        }
    }
    else if (op == QUERY_OP_EXECUTE)
    {
        char* stmt = qc_get_prepare_name(buffer);
<<<<<<< HEAD
        rval = m_shard.get_statement(stmt);
        MXS_INFO("Executing named statement %s on server %s", stmt, rval->name());
=======
        SERVER* ps_target = m_shard.get_statement(stmt);
        if (ps_target)
        {
            rval = ps_target;
            MXS_INFO("Executing named statement %s on server %s", stmt, rval->name);
        }
>>>>>>> 116efb24
        MXS_FREE(stmt);
    }
    else if (qc_query_is_type(qtype, QUERY_TYPE_DEALLOC_PREPARE))
    {
        char* stmt = qc_get_prepare_name(buffer);
        if ((rval = m_shard.get_statement(stmt)))
        {
            MXS_INFO("Closing named statement %s on server %s", stmt, rval->name());
            m_shard.remove_statement(stmt);
        }
        MXS_FREE(stmt);
    }
    else if (qc_query_is_type(qtype, QUERY_TYPE_PREPARE_STMT))
    {
        int n_tables = 0;
        char** tables = qc_get_table_names(buffer, &n_tables, true);

        for (int i = 0; i < n_tables; i++)
        {
            rval = m_shard.get_location(tables[0]);
            MXS_FREE(tables[i]);
        }
        rval ? MXS_INFO("Prepare statement on server %s", rval->name()) :
        MXS_INFO("Prepared statement targets no mapped tables");
        MXS_FREE(tables);
    }
    else if (mxs_mysql_is_ps_command(command))
    {
        uint32_t id = mxs_mysql_extract_ps_id(buffer);
        uint32_t handle = m_shard.get_ps_handle(id);
        uint8_t* ptr = GWBUF_DATA(buffer) + MYSQL_PS_ID_OFFSET;
        gw_mysql_set_byte4(ptr, handle);
        rval = m_shard.get_statement(id);

        if (command == MXS_COM_STMT_CLOSE)
        {
            MXS_INFO("Closing prepared statement %d ", id);
            m_shard.remove_statement(id);
        }
    }
    return rval;
}
}<|MERGE_RESOLUTION|>--- conflicted
+++ resolved
@@ -1640,24 +1640,17 @@
                 SERVER* target = m_shard.get_location(tables[i]);
                 if (target)
                 {
-<<<<<<< HEAD
-                    MXS_ERROR("Query targets tables on servers '%s' and '%s'. "
-                              "Cross server queries are not supported.",
-                              rval->name(),
-                              target->name());
-=======
                     if (rval && target != rval)
                     {
                         MXS_ERROR("Query targets tables on servers '%s' and '%s'. "
                                   "Cross server queries are not supported.",
-                                  rval->name, target->name);
+                                  rval->name(), target->name());
                     }
                     else if (rval == NULL)
                     {
                         rval = target;
-                        MXS_INFO("Query targets table '%s' on server '%s'", tables[i], rval->name);
+                        MXS_INFO("Query targets table '%s' on server '%s'", tables[i], rval->name());
                     }
->>>>>>> 116efb24
                 }
             }
         }
@@ -1670,13 +1663,7 @@
                 if (target)
                 {
                     rval = target;
-<<<<<<< HEAD
-                    MXS_INFO("Query targets table '%s' on server '%s'",
-                             tables[j],
-                             rval->name());
-=======
                     break;
->>>>>>> 116efb24
                 }
             }
         }
@@ -1720,61 +1707,38 @@
                 SERVER* target = m_shard.get_location(tables[i]);
                 if (target)
                 {
-<<<<<<< HEAD
-                    MXS_ERROR("Statement targets tables on servers '%s' and '%s'. "
-                              "Cross server queries are not supported.",
-                              rval->name(),
-                              target->name());
-                }
-                else if (rval == NULL)
-                {
-                    rval = target;
-=======
                     if (rval && target != rval)
                     {
                         MXS_ERROR("Statement targets tables on servers '%s' and '%s'. "
                                   "Cross server queries are not supported.",
-                                  rval->name, target->name);
+                                  rval->name(), target->name());
                     }
                     else if (rval == NULL)
                     {
                         rval = target;
                     }
->>>>>>> 116efb24
                 }
                 MXS_FREE(tables[i]);
             }
 
-<<<<<<< HEAD
-        if (rval)
-        {
-            MXS_INFO("PREPARING NAMED %s ON SERVER %s", stmt, rval->name());
-            m_shard.add_statement(stmt, rval);
-=======
             if (rval)
             {
-                MXS_INFO("PREPARING NAMED %s ON SERVER %s", stmt, rval->name);
+                MXS_INFO("PREPARING NAMED %s ON SERVER %s", stmt, rval->name());
                 m_shard.add_statement(stmt, rval);
             }
             MXS_FREE(tables);
             MXS_FREE(stmt);
->>>>>>> 116efb24
         }
     }
     else if (op == QUERY_OP_EXECUTE)
     {
         char* stmt = qc_get_prepare_name(buffer);
-<<<<<<< HEAD
-        rval = m_shard.get_statement(stmt);
-        MXS_INFO("Executing named statement %s on server %s", stmt, rval->name());
-=======
         SERVER* ps_target = m_shard.get_statement(stmt);
         if (ps_target)
         {
             rval = ps_target;
-            MXS_INFO("Executing named statement %s on server %s", stmt, rval->name);
-        }
->>>>>>> 116efb24
+            MXS_INFO("Executing named statement %s on server %s", stmt, rval->name());
+        }
         MXS_FREE(stmt);
     }
     else if (qc_query_is_type(qtype, QUERY_TYPE_DEALLOC_PREPARE))
