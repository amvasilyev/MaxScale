--- conflicted
+++ resolved
@@ -1643,121 +1643,7 @@
                 router_cli_ses->rses_transaction_active = false;
         }
         
-<<<<<<< HEAD
-
-=======
-        /** 
-	 * If query is of type QUERY_TYPE_CREATE_TMP_TABLE then find out 
-	 * the database and table name, create a hashvalue and 
-	 * add it to the router client session's property. If property 
-	 * doesn't exist then create it first. If the query is DROP TABLE...
-	 * then see if it targets a temporary table and remove it from the hashtable
-	 * if it does.
-	 */ 
-	if (QUERY_IS_TYPE(qtype, QUERY_TYPE_CREATE_TMP_TABLE))
-	{
-		bool  is_temp = true;
-		char* tblname = NULL;
-		
-		tblname = skygw_get_created_table_name(querybuf);
-		
-		if (tblname && strlen(tblname) > 0)
-		{
-			klen = strlen(dbname) + strlen(tblname) + 2;
-			hkey = calloc(klen,sizeof(char));
-			strcpy(hkey,dbname);
-			strcat(hkey,".");
-			strcat(hkey,tblname);
-		}
-		else
-		{
-			hkey = NULL;
-		}
-
-		if(rses_prop_tmp == NULL)
-		{
-			if((rses_prop_tmp = 
-				(rses_property_t*)calloc(1,sizeof(rses_property_t))))
-			{
-#if defined(SS_DEBUG)
-				rses_prop_tmp->rses_prop_chk_top = CHK_NUM_ROUTER_PROPERTY;
-				rses_prop_tmp->rses_prop_chk_tail = CHK_NUM_ROUTER_PROPERTY;
-#endif
-				rses_prop_tmp->rses_prop_rsession = router_cli_ses;
-				rses_prop_tmp->rses_prop_refcount = 1;
-				rses_prop_tmp->rses_prop_next = NULL;
-				rses_prop_tmp->rses_prop_type = RSES_PROP_TYPE_TMPTABLES;
-				router_cli_ses->rses_properties[RSES_PROP_TYPE_TMPTABLES] = rses_prop_tmp;
-			}
-		}
-		
-		if (rses_prop_tmp->rses_prop_data.temp_tables == NULL)
-		{
-			h = hashtable_alloc(7, hashkeyfun, hashcmpfun);
-			hashtable_memory_fns(h,hstrdup,NULL,hfree,NULL);
-			if (h != NULL)
-			{
-				rses_prop_tmp->rses_prop_data.temp_tables = h;
-			}
-		}
-		
-		if (hkey &&
-			hashtable_add(rses_prop_tmp->rses_prop_data.temp_tables,
-				      (void *)hkey,
-				      (void *)is_temp) == 0) /*< Conflict in hash table */
-		{
-			LOGIF(LT, (skygw_log_write(
-				LOGFILE_TRACE,
-				"Temporary table conflict in hashtable: %s",
-				hkey)));
-		}
-#if defined(SS_DEBUG)
-		{
-			bool retkey = 
-				hashtable_fetch(
-					rses_prop_tmp->rses_prop_data.temp_tables,
-					hkey);
-			if (retkey)
-			{
-				LOGIF(LT, (skygw_log_write(
-					LOGFILE_TRACE,
-					"Temporary table added: %s",
-					hkey)));
-			}
-		}
-#endif
-		free(hkey);
-	}
-
-	/** Check if DROP TABLE... targets a temporary table */
-	if (is_drop_table_query(querybuf))
-	{
-		tbl = skygw_get_table_names(querybuf,&tsize);
-		
-		for(i = 0; i<tsize; i++)
-		{
-			klen = strlen(dbname) + strlen(tbl[i]) + 2;
-			hkey = calloc(klen,sizeof(char));
-			strcpy(hkey,dbname);
-			strcat(hkey,".");
-			strcat(hkey,tbl[i]);
-			
-			if (rses_prop_tmp && 
-				rses_prop_tmp->rses_prop_data.temp_tables)
-			{
-				if (hashtable_delete(rses_prop_tmp->rses_prop_data.temp_tables, 
-					(void *)hkey))
-				{
-					LOGIF(LT, (skygw_log_write(LOGFILE_TRACE,
-								   "Temporary table dropped: %s",hkey)));
-				}
-			}
-			free(tbl[i]);
-			free(hkey);
-		}
-		free(tbl);
-	}
->>>>>>> 0630b2ff
+
         /** 
          * Find out where to route the query. Result may not be clear; it is 
          * possible to have a hint for routing to a named server which can
